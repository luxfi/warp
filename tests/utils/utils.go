--- conflicted
+++ resolved
@@ -455,11 +455,6 @@
 
 	// Send three Teleporter messages from subnet A to subnet B
 	log.Info("Sending three Teleporter messages from subnet A to subnet B")
-<<<<<<< HEAD
-	_, _, id1 := SendBasicTeleporterMessage(ctx, teleporter, sourceSubnetInfo, destinationSubnetInfo, fundedKey, fundedAddress)
-	_, _, id2 := SendBasicTeleporterMessage(ctx, teleporter, sourceSubnetInfo, destinationSubnetInfo, fundedKey, fundedAddress)
-	_, _, id3 := SendBasicTeleporterMessage(ctx, teleporter, sourceSubnetInfo, destinationSubnetInfo, fundedKey, fundedAddress)
-=======
 	_, _, id1 := SendBasicTeleporterMessage(
 		ctx,
 		teleporter,
@@ -484,7 +479,6 @@
 		fundedKey,
 		fundedAddress,
 	)
->>>>>>> 0648caab
 
 	currHeight, err := sourceSubnetInfo.RPCClient.BlockNumber(ctx)
 	Expect(err).Should(BeNil())
