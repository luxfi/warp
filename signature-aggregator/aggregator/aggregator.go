// Copyright (C) 2024, Ava Labs, Inc. All rights reserved.
// See the file LICENSE for licensing terms.

package aggregator

import (
	"bytes"
	"context"
	"encoding/hex"
	"errors"
	"fmt"
	"math/big"
	"math/rand"
	"sync"
	"sync/atomic"
	"time"

	"github.com/ava-labs/avalanchego/ids"
	"github.com/ava-labs/avalanchego/message"
	networkP2P "github.com/ava-labs/avalanchego/network/p2p"
	"github.com/ava-labs/avalanchego/proto/pb/p2p"
	"github.com/ava-labs/avalanchego/proto/pb/sdk"
	"github.com/ava-labs/avalanchego/subnets"
	"github.com/ava-labs/avalanchego/utils/constants"
	"github.com/ava-labs/avalanchego/utils/crypto/bls"
	"github.com/ava-labs/avalanchego/utils/logging"
	"github.com/ava-labs/avalanchego/utils/rpc"
	"github.com/ava-labs/avalanchego/utils/set"
	"github.com/ava-labs/avalanchego/utils/units"
	"github.com/ava-labs/avalanchego/vms/platformvm"
	avalancheWarp "github.com/ava-labs/avalanchego/vms/platformvm/warp"
	"github.com/ava-labs/icm-services/peers"
	"github.com/ava-labs/icm-services/signature-aggregator/aggregator/cache"
	"github.com/ava-labs/icm-services/signature-aggregator/metrics"
	"github.com/ava-labs/icm-services/utils"
	"github.com/cenkalti/backoff/v4"
	"go.uber.org/zap"
	"google.golang.org/protobuf/proto"
)

type blsSignatureBuf [bls.SignatureLen]byte

const (
	// Maximum amount of time to spend waiting (in addition to network round trip time per attempt)
	// during relayer signature query routine
	signatureRequestTimeout = 5 * time.Second
	// Maximum amount of time to spend waiting for a connection to a quorum of validators for
	// a given subnetID
	connectToValidatorsTimeout = 5 * time.Second

	// The minimum balance that an L1 validator must maintain in order to participate
	// in the aggregate signature.
	minimumL1ValidatorBalance = 2048 * units.NanoAvax
)

var (
	// Errors
	errNotEnoughSignatures     = errors.New("failed to collect a threshold of signatures")
	errNotEnoughConnectedStake = errors.New("failed to connect to a threshold of stake")
)

type SignatureAggregator struct {
	network peers.AppRequestNetwork
	// protected by subnetsMapLock
	subnetIDsByBlockchainID map[ids.ID]ids.ID
	messageCreator          message.Creator
	currentRequestID        atomic.Uint32
	subnetsMapLock          sync.RWMutex
	metrics                 *metrics.SignatureAggregatorMetrics
	cache                   *cache.Cache
	pChainClient            platformvm.Client
	pChainClientOptions     []rpc.Option
}

func NewSignatureAggregator(
	network peers.AppRequestNetwork,
	messageCreator message.Creator,
	signatureCacheSize uint64,
	metrics *metrics.SignatureAggregatorMetrics,
	pChainClient platformvm.Client,
	pChainClientOptions []rpc.Option,
) (*SignatureAggregator, error) {
	cache, err := cache.NewCache(signatureCacheSize)
	if err != nil {
		return nil, fmt.Errorf(
			"failed to create signature cache: %w",
			err,
		)
	}
	sa := SignatureAggregator{
		network:                 network,
		subnetIDsByBlockchainID: map[ids.ID]ids.ID{},
		metrics:                 metrics,
		currentRequestID:        atomic.Uint32{},
		cache:                   cache,
		messageCreator:          messageCreator,
		pChainClient:            pChainClient,
		pChainClientOptions:     pChainClientOptions,
	}
	sa.currentRequestID.Store(rand.Uint32())
	return &sa, nil
}

func (s *SignatureAggregator) Shutdown() {
	s.network.Shutdown()
}

func (s *SignatureAggregator) connectToQuorumValidators(
	log logging.Logger,
	signingSubnet ids.ID,
	quorumPercentage uint64,
) (*peers.ConnectedCanonicalValidators, error) {
	s.network.TrackSubnet(signingSubnet)

	var connectedValidators *peers.ConnectedCanonicalValidators
	var err error
	connectOp := func() error {
		connectedValidators, err = s.network.GetConnectedCanonicalValidators(signingSubnet)
		if err != nil {
			msg := "Failed to fetch connected canonical validators"
			log.Error(
				msg,
				zap.Error(err),
			)
			s.metrics.FailuresToGetValidatorSet.Inc()
			return fmt.Errorf("%s: %w", msg, err)
		}
		s.metrics.ConnectedStakeWeightPercentage.WithLabelValues(
			signingSubnet.String(),
		).Set(
			float64(connectedValidators.ConnectedWeight) /
				float64(connectedValidators.ValidatorSet.TotalWeight) * 100,
		)
		if !utils.CheckStakeWeightExceedsThreshold(
			big.NewInt(0).SetUint64(connectedValidators.ConnectedWeight),
			connectedValidators.ValidatorSet.TotalWeight,
			quorumPercentage,
		) {
			log.Warn(
				"Failed to connect to a threshold of stake",
				zap.Uint64("connectedWeight", connectedValidators.ConnectedWeight),
				zap.Uint64("totalValidatorWeight", connectedValidators.ValidatorSet.TotalWeight),
				zap.Uint64("quorumPercentage", quorumPercentage),
			)
			s.metrics.FailuresToConnectToSufficientStake.Inc()
			return errNotEnoughConnectedStake
		}
		return nil
	}
	err = utils.WithRetriesTimeout(log, connectOp, connectToValidatorsTimeout)
	if err != nil {
		return nil, err
	}
	return connectedValidators, nil
}

func (s *SignatureAggregator) CreateSignedMessage(
<<<<<<< HEAD
	log logging.Logger,
=======
	ctx context.Context,
>>>>>>> f39e72a5
	unsignedMessage *avalancheWarp.UnsignedMessage,
	justification []byte,
	inputSigningSubnet ids.ID,
	quorumPercentage uint64,
) (*avalancheWarp.Message, error) {
	log = log.With(zap.String("warpMessageID", unsignedMessage.ID().String()))
	log.Debug("Creating signed message")
	var signingSubnet ids.ID
	var err error
	// If signingSubnet is not set we default to the subnet of the source blockchain
	sourceSubnet, err := s.getSubnetID(log, unsignedMessage.SourceChainID)
	if err != nil {
		return nil, fmt.Errorf(
			"source message subnet not found for chainID %s",
			unsignedMessage.SourceChainID,
		)
	}
	if inputSigningSubnet == ids.Empty {
		signingSubnet = sourceSubnet
	} else {
		signingSubnet = inputSigningSubnet
	}
	log.Debug(
		"Creating signed message with signing subnet",
		zap.Stringer("signingSubnet", signingSubnet),
	)

	connectedValidators, err := s.connectToQuorumValidators(log, signingSubnet, quorumPercentage)
	if err != nil {
		log.Error(
			"Failed to fetch quorum of connected canonical validators",
			zap.Stringer("signingSubnet", signingSubnet),
			zap.Error(err),
		)
		return nil, err
	}

	isL1 := false
	if signingSubnet != constants.PrimaryNetworkID {
		subnet, err := s.pChainClient.GetSubnet(ctx, signingSubnet, s.pChainClientOptions...)
		if err != nil {
			s.logger.Error(
				"Failed to get subnet",
				zap.String("signingSubnetID", signingSubnet.String()),
				zap.Error(err),
			)
			return nil, err
		}
		isL1 = subnet.ConversionID != ids.Empty
	}

	// Tracks all collected signatures.
	// For L1s, we must take care to *not* include inactive validators in the signature map.
	// Inactive validator's stake weight still contributes to the total weight, but the verifying
	// node will not be able to verify the aggregate signature if it includes an inactive validator.
	signatureMap := make(map[int][bls.SignatureLen]byte)
	excludedValidators := set.NewSet[int](0)

	// Fetch L1 validators and find the node IDs with Balance = 0
	// Find the corresponding canonical validator set index for each of these, and add to the exclusion list
	// if ALL of the node IDs for a validator have Balance = 0
	if isL1 {
		s.logger.Debug("Checking L1 validators for zero balance nodes")
		l1Validators, err := s.pChainClient.GetCurrentL1Validators(ctx, signingSubnet, nil, s.pChainClientOptions...)
		if err != nil {
			s.logger.Error(
				"Failed to get L1 validators",
				zap.String("signingSubnetID", signingSubnet.String()),
				zap.Error(err),
			)
			return nil, err
		}

		// Set of unfunded L1 validator nodes
		unfundedNodes := set.NewSet[ids.NodeID](0)
		for _, validator := range l1Validators {
			if uint64(validator.Balance) < minimumL1ValidatorBalance {
				unfundedNodes.Add(validator.NodeID)
				s.logger.Debug(
					"Node has insufficient balance",
					zap.String("nodeID", validator.NodeID.String()),
					zap.Uint64("balance", uint64(validator.Balance)),
				)
			}
		}

		// Only exclude a canonical validator if all of its nodes are unfunded L1 validators.
		for i, validator := range connectedValidators.ValidatorSet.Validators {
			exclude := true
			for _, nodeID := range validator.NodeIDs {
				// This check will pass if either
				// 1) the node is an L1 validator with insufficient balance or
				// 2) the node is a non-L1 (legacy) validator
				if !unfundedNodes.Contains(nodeID) {
					exclude = false
					break
				}
			}
			if exclude {
				s.logger.Debug(
					"Excluding validator",
					zap.Any("nodeIDs", validator.NodeIDs),
				)
				excludedValidators.Add(i)
			}
		}
	}

	accumulatedSignatureWeight := big.NewInt(0)
	if cachedSignatures, ok := s.cache.Get(unsignedMessage.ID()); ok {
		log.Debug("Found cached signatures", zap.Int("signatureCount", len(cachedSignatures)))
		for i, validator := range connectedValidators.ValidatorSet.Validators {
			cachedSignature, found := cachedSignatures[cache.PublicKeyBytes(validator.PublicKeyBytes)]
			// Do not include explicitly excluded validators in the aggregation
			if found && !excludedValidators.Contains(i) {
				signatureMap[i] = cachedSignature
				accumulatedSignatureWeight.Add(
					accumulatedSignatureWeight,
					new(big.Int).SetUint64(validator.Weight),
				)
			}
		}
		s.metrics.SignatureCacheHits.Add(float64(len(signatureMap)))
	}
	if signedMsg, err := s.aggregateIfSufficientWeight(
		log,
		unsignedMessage,
		signatureMap,
		accumulatedSignatureWeight,
		connectedValidators.ValidatorSet.TotalWeight,
		quorumPercentage,
	); err != nil {
		return nil, err
	} else if signedMsg != nil {
		return signedMsg, nil
	}
	if len(signatureMap) > 0 {
		s.metrics.SignatureCacheMisses.Add(float64(
			len(connectedValidators.ValidatorSet.Validators) - len(signatureMap),
		))
	}

	reqBytes, err := s.marshalRequest(unsignedMessage, justification, sourceSubnet)
	if err != nil {
		msg := "Failed to marshal request bytes"
		log.Error(
			msg,
			zap.Error(err),
		)
		return nil, fmt.Errorf("%s: %w", msg, err)
	}

	// Construct the AppRequest
	requestID := s.currentRequestID.Add(1)
	outMsg, err := s.messageCreator.AppRequest(
		unsignedMessage.SourceChainID,
		requestID,
		utils.DefaultAppRequestTimeout,
		reqBytes,
	)
	if err != nil {
		msg := "Failed to create app request message"
		log.Error(
			msg,
			zap.Error(err),
		)
		return nil, fmt.Errorf("%s: %w", msg, err)
	}

	var signedMsg *avalancheWarp.Message
	// Query the validators with retries. On each retry, query one node per unique BLS pubkey
	operation := func() error {
		responsesExpected := len(connectedValidators.ValidatorSet.Validators) - len(signatureMap)
		log.Debug(
			"Aggregator collecting signatures from peers.",
			zap.String("sourceBlockchainID", unsignedMessage.SourceChainID.String()),
			zap.String("signingSubnetID", signingSubnet.String()),
			zap.Int("validatorSetSize", len(connectedValidators.ValidatorSet.Validators)),
			zap.Int("signatureMapSize", len(signatureMap)),
			zap.Int("responsesExpected", responsesExpected),
		)

		vdrSet := set.NewSet[ids.NodeID](len(connectedValidators.ValidatorSet.Validators))
		for i, vdr := range connectedValidators.ValidatorSet.Validators {
			// If we already have the signature for this validator, do not query any of the composite nodes again
			if _, ok := signatureMap[i]; ok {
				continue
			}

<<<<<<< HEAD
			// TODO: Track failures and iterate through the validator's node list on subsequent query attempts
			nodeID := vdr.NodeIDs[0]
			vdrSet.Add(nodeID)
			log.Debug(
				"Added node ID to query.",
				zap.String("nodeID", nodeID.String()),
				zap.String("sourceBlockchainID", unsignedMessage.SourceChainID.String()),
			)

			// Register a timeout response for each queried node
			reqID := ids.RequestID{
				NodeID:    nodeID,
				ChainID:   unsignedMessage.SourceChainID,
				RequestID: requestID,
				Op:        byte(message.AppResponseOp),
=======
			// Add connected nodes to the request. We still query excludedValidators so that we may cache
			// their signatures for future requests.
			for _, nodeID := range vdr.NodeIDs {
				if connectedValidators.ConnectedNodes.Contains(nodeID) && !vdrSet.Contains(nodeID) {
					vdrSet.Add(nodeID)
					s.logger.Debug(
						"Added node ID to query.",
						zap.String("nodeID", nodeID.String()),
						zap.String("warpMessageID", unsignedMessage.ID().String()),
						zap.String("sourceBlockchainID", unsignedMessage.SourceChainID.String()),
					)
					// Register a timeout response for each queried node
					reqID := ids.RequestID{
						NodeID:    nodeID,
						ChainID:   unsignedMessage.SourceChainID,
						RequestID: requestID,
						Op:        byte(message.AppResponseOp),
					}
					s.network.RegisterAppRequest(reqID)
				}
>>>>>>> f39e72a5
			}
		}
		responseChan := s.network.RegisterRequestID(requestID, vdrSet.Len())

		sentTo := s.network.Send(outMsg, vdrSet, sourceSubnet, subnets.NoOpAllower)
		s.metrics.AppRequestCount.Inc()
		log.Debug(
			"Sent signature request to network",
			zap.Any("sentTo", sentTo),
			zap.String("sourceBlockchainID", unsignedMessage.SourceChainID.String()),
			zap.String("sourceSubnetID", sourceSubnet.String()),
			zap.String("signingSubnetID", signingSubnet.String()),
		)

		failedSendNodes := make([]ids.NodeID, 0, responsesExpected)
		for nodeID := range vdrSet {
			if !sentTo.Contains(nodeID) {
				log.Debug(
					"Failed to make async request to node",
					zap.String("nodeID", nodeID.String()),
					zap.Error(err),
				)
				responsesExpected--
				failedSendNodes = append(failedSendNodes, nodeID)
				s.metrics.FailuresSendingToNode.Inc()
			}
		}
		if len(failedSendNodes) > 0 {
			log.Warn(
				"Failed to make async request to some nodes",
				zap.Int("numSent", responsesExpected),
				zap.Int("numFailures", len(failedSendNodes)),
				zap.Stringers("failedNodes", failedSendNodes),
			)
		}

		responseCount := 0
		if responsesExpected > 0 {
			for response := range responseChan {
				log.Debug(
					"Processing response from node",
					zap.String("nodeID", response.NodeID().String()),
					zap.String("sourceBlockchainID", unsignedMessage.SourceChainID.String()),
				)
				var relevant bool
				signedMsg, relevant, err = s.handleResponse(
					log,
					response,
					sentTo,
					requestID,
					connectedValidators,
					unsignedMessage,
					signatureMap,
					excludedValidators,
					accumulatedSignatureWeight,
					quorumPercentage,
				)
				if err != nil {
					// don't increase node failures metric here, because we did
					// it in handleResponse
					return backoff.Permanent(fmt.Errorf(
						"failed to handle response: %w",
						err,
					))
				}
				if relevant {
					responseCount++
				}
				// If we have sufficient signatures, return here.
				if signedMsg != nil {
					log.Info(
						"Created signed message.",
						zap.Uint64("signatureWeight", accumulatedSignatureWeight.Uint64()),
						zap.String("sourceBlockchainID", unsignedMessage.SourceChainID.String()),
					)
					return nil
				}
				// Break once we've had successful or unsuccessful responses from each requested node
				if responseCount == responsesExpected {
					break
				}
			}
		}
		return errNotEnoughSignatures
	}

	err = utils.WithRetriesTimeout(log, operation, signatureRequestTimeout)
	if err != nil {
		log.Warn(
			"Failed to collect a threshold of signatures",
<<<<<<< HEAD
			zap.Uint64("accumulatedWeight", accumulatedSignatureWeight.Uint64()),
=======
			zap.String("warpMessageID", unsignedMessage.ID().String()),
>>>>>>> f39e72a5
			zap.String("sourceBlockchainID", unsignedMessage.SourceChainID.String()),
			zap.Uint64("accumulatedWeight", accumulatedSignatureWeight.Uint64()),
			zap.Uint64("totalValidatorWeight", connectedValidators.ValidatorSet.TotalWeight),
		)
		return nil, errNotEnoughSignatures
	}
	return signedMsg, nil
}

func (s *SignatureAggregator) getSubnetID(log logging.Logger, blockchainID ids.ID) (ids.ID, error) {
	s.subnetsMapLock.RLock()
	subnetID, ok := s.subnetIDsByBlockchainID[blockchainID]
	s.subnetsMapLock.RUnlock()
	if ok {
		return subnetID, nil
	}
	log.Info("Signing subnet not found, requesting from PChain", zap.String("blockchainID", blockchainID.String()))
	subnetID, err := s.network.GetSubnetID(blockchainID)
	if err != nil {
		return ids.ID{}, fmt.Errorf("source blockchain not found for chain ID %s", blockchainID)
	}
	s.setSubnetID(blockchainID, subnetID)
	return subnetID, nil
}

func (s *SignatureAggregator) setSubnetID(blockchainID ids.ID, subnetID ids.ID) {
	s.subnetsMapLock.Lock()
	s.subnetIDsByBlockchainID[blockchainID] = subnetID
	s.subnetsMapLock.Unlock()
}

// Attempts to create a signed Warp message from the accumulated responses.
// Returns a non-nil Warp message if [accumulatedSignatureWeight] exceeds the signature verification threshold.
// Returns false in the second return parameter if the app response is not relevant to the current signature
// aggregation request. Returns an error only if a non-recoverable error occurs, otherwise returns a nil error
// to continue processing responses.
func (s *SignatureAggregator) handleResponse(
	log logging.Logger,
	response message.InboundMessage,
	sentTo set.Set[ids.NodeID],
	requestID uint32,
	connectedValidators *peers.ConnectedCanonicalValidators,
	unsignedMessage *avalancheWarp.UnsignedMessage,
	signatureMap map[int][bls.SignatureLen]byte,
	excludedValidators set.Set[int],
	accumulatedSignatureWeight *big.Int,
	quorumPercentage uint64,
) (*avalancheWarp.Message, bool, error) {
	// Regardless of the response's relevance, call it's finished handler once this function returns
	defer response.OnFinishedHandling()

	// Check if this is an expected response.
	m := response.Message()
	rcvReqID, ok := message.GetRequestID(m)
	if !ok {
		// This should never occur, since inbound message validity is already checked by the inbound handler
		log.Error("Could not get requestID from message")
		return nil, false, nil
	}
	nodeID := response.NodeID()
	if !sentTo.Contains(nodeID) || rcvReqID != requestID {
		log.Debug("Skipping irrelevant app response")
		return nil, false, nil
	}

	// If we receive an AppRequestFailed, then the request timed out.
	// This is still a relevant response, since we are no longer expecting a response from that node.
	if response.Op() == message.AppErrorOp {
		log.Debug("Request timed out")
		s.metrics.ValidatorTimeouts.Inc()
		return nil, true, nil
	}

	validator, vdrIndex := connectedValidators.GetValidator(nodeID)
<<<<<<< HEAD
	signature, valid := s.isValidSignatureResponse(log, unsignedMessage, response, validator.PublicKey)
=======
	signature, valid := s.isValidSignatureResponse(unsignedMessage, response, validator.PublicKey)
	// Cache any valid signature, but only include in the aggregation if the validator is not explicitly
	// excluded, that way we can use the cached signature on future requests if the validator is
	// no longer excluded
>>>>>>> f39e72a5
	if valid {
		log.Debug(
			"Got valid signature response",
			zap.String("nodeID", nodeID.String()),
			zap.Uint64("stakeWeight", validator.Weight),
			zap.String("sourceBlockchainID", unsignedMessage.SourceChainID.String()),
		)
		s.cache.Add(
			unsignedMessage.ID(),
			cache.PublicKeyBytes(validator.PublicKeyBytes),
			cache.SignatureBytes(signature),
		)
		if !excludedValidators.Contains(vdrIndex) {
			signatureMap[vdrIndex] = signature
			accumulatedSignatureWeight.Add(accumulatedSignatureWeight, new(big.Int).SetUint64(validator.Weight))
		}
	} else {
		log.Debug(
			"Got invalid signature response",
			zap.String("nodeID", nodeID.String()),
			zap.Uint64("stakeWeight", validator.Weight),
			zap.String("sourceBlockchainID", unsignedMessage.SourceChainID.String()),
		)
		s.metrics.InvalidSignatureResponses.Inc()
		return nil, true, nil
	}

	if signedMsg, err := s.aggregateIfSufficientWeight(
		log,
		unsignedMessage,
		signatureMap,
		accumulatedSignatureWeight,
		connectedValidators.ValidatorSet.TotalWeight,
		quorumPercentage,
	); err != nil {
		return nil, true, err
	} else if signedMsg != nil {
		return signedMsg, true, nil
	}

	// Not enough signatures, continue processing messages
	return nil, true, nil
}

func (s *SignatureAggregator) aggregateIfSufficientWeight(
	log logging.Logger,
	unsignedMessage *avalancheWarp.UnsignedMessage,
	signatureMap map[int][bls.SignatureLen]byte,
	accumulatedSignatureWeight *big.Int,
	totalWeight uint64,
	quorumPercentage uint64,
) (*avalancheWarp.Message, error) {
	// As soon as the signatures exceed the stake weight threshold we try to aggregate and send the transaction.
	if !utils.CheckStakeWeightExceedsThreshold(
		accumulatedSignatureWeight,
		totalWeight,
		quorumPercentage,
	) {
		// Not enough signatures, continue processing messages
		return nil, nil
	}
	aggSig, vdrBitSet, err := s.aggregateSignatures(log, signatureMap)
	if err != nil {
		msg := "Failed to aggregate signature."
		log.Error(
			msg,
			zap.String("sourceBlockchainID", unsignedMessage.SourceChainID.String()),
			zap.Error(err),
		)
		return nil, fmt.Errorf("%s: %w", msg, err)
	}

	signedMsg, err := avalancheWarp.NewMessage(
		unsignedMessage,
		&avalancheWarp.BitSetSignature{
			Signers:   vdrBitSet.Bytes(),
			Signature: *(*[bls.SignatureLen]byte)(bls.SignatureToBytes(aggSig)),
		},
	)
	if err != nil {
		msg := "Failed to create new signed message"
		log.Error(
			msg,
			zap.String("sourceBlockchainID", unsignedMessage.SourceChainID.String()),
			zap.Error(err),
		)
		return nil, fmt.Errorf("%s: %w", msg, err)
	}
	return signedMsg, nil
}

// isValidSignatureResponse tries to generate a signature from the peer.AsyncResponse, then verifies
// the signature against the node's public key. If we are unable to generate the signature or verify
// correctly, false will be returned to indicate no valid signature was found in response.
func (s *SignatureAggregator) isValidSignatureResponse(
	log logging.Logger,
	unsignedMessage *avalancheWarp.UnsignedMessage,
	response message.InboundMessage,
	pubKey *bls.PublicKey,
) (blsSignatureBuf, bool) {
	// If the handler returned an error response, count the response and continue
	if response.Op() == message.AppErrorOp {
		log.Debug(
			"Relayer async response failed",
			zap.String("nodeID", response.NodeID().String()),
		)
		return blsSignatureBuf{}, false
	}

	appResponse, ok := response.Message().(*p2p.AppResponse)
	if !ok {
		log.Debug(
			"Relayer async response was not an AppResponse",
			zap.String("nodeID", response.NodeID().String()),
		)
		return blsSignatureBuf{}, false
	}

	signature, err := s.unmarshalResponse(appResponse.GetAppBytes())
	if err != nil {
		log.Error(
			"Error unmarshaling signature response",
			zap.Error(err),
		)
	}

	// If the node returned an empty signature, then it has not yet seen the warp message. Retry later.
	emptySignature := blsSignatureBuf{}
	if bytes.Equal(signature[:], emptySignature[:]) {
		log.Debug(
			"Response contained an empty signature",
			zap.String("nodeID", response.NodeID().String()),
		)
		return blsSignatureBuf{}, false
	}

	if len(signature) != bls.SignatureLen {
		log.Debug(
			"Response signature has incorrect length",
			zap.Int("actual", len(signature)),
			zap.Int("expected", bls.SignatureLen),
		)
		return blsSignatureBuf{}, false
	}

	sig, err := bls.SignatureFromBytes(signature[:])
	if err != nil {
		log.Debug(
			"Failed to create signature from response",
		)
		return blsSignatureBuf{}, false
	}

	if !bls.Verify(pubKey, sig, unsignedMessage.Bytes()) {
		log.Debug(
			"Failed verification for signature",
			zap.String("pubKey", hex.EncodeToString(bls.PublicKeyToUncompressedBytes(pubKey))),
		)
		return blsSignatureBuf{}, false
	}

	return signature, true
}

// aggregateSignatures constructs a BLS aggregate signature from the collected validator signatures. Also
// returns a bit set representing the validators that are represented in the aggregate signature. The bit
// set is in canonical validator order.
func (s *SignatureAggregator) aggregateSignatures(
	log logging.Logger,
	signatureMap map[int][bls.SignatureLen]byte,
) (*bls.Signature, set.Bits, error) {
	// Aggregate the signatures
	signatures := make([]*bls.Signature, 0, len(signatureMap))
	vdrBitSet := set.NewBits()

	for i, sigBytes := range signatureMap {
		sig, err := bls.SignatureFromBytes(sigBytes[:])
		if err != nil {
			msg := "Failed to unmarshal signature"
			log.Error(msg, zap.Error(err))
			return nil, set.Bits{}, fmt.Errorf("%s: %w", msg, err)
		}
		signatures = append(signatures, sig)
		vdrBitSet.Add(i)
	}

	aggSig, err := bls.AggregateSignatures(signatures)
	if err != nil {
		msg := "Failed to aggregate signatures"
		log.Error(msg, zap.Error(err))
		return nil, set.Bits{}, fmt.Errorf("%s: %w", msg, err)
	}
	return aggSig, vdrBitSet, nil
}

func (s *SignatureAggregator) marshalRequest(
	unsignedMessage *avalancheWarp.UnsignedMessage,
	justification []byte,
	sourceSubnet ids.ID,
) ([]byte, error) {
	messageBytes, err := proto.Marshal(
		&sdk.SignatureRequest{
			Message:       unsignedMessage.Bytes(),
			Justification: justification,
		},
	)
	if err != nil {
		return nil, err
	}
	return networkP2P.PrefixMessage(
		networkP2P.ProtocolPrefix(networkP2P.SignatureRequestHandlerID),
		messageBytes,
	), nil
}

func (s *SignatureAggregator) unmarshalResponse(responseBytes []byte) (blsSignatureBuf, error) {
	// empty responses are valid and indicate the node has not seen the message
	if len(responseBytes) == 0 {
		return blsSignatureBuf{}, nil
	}
	var sigResponse sdk.SignatureResponse
	err := proto.Unmarshal(responseBytes, &sigResponse)
	if err != nil {
		return blsSignatureBuf{}, err
	}
	return blsSignatureBuf(sigResponse.Signature), nil
}<|MERGE_RESOLUTION|>--- conflicted
+++ resolved
@@ -155,11 +155,8 @@
 }
 
 func (s *SignatureAggregator) CreateSignedMessage(
-<<<<<<< HEAD
+	ctx context.Context,
 	log logging.Logger,
-=======
-	ctx context.Context,
->>>>>>> f39e72a5
 	unsignedMessage *avalancheWarp.UnsignedMessage,
 	justification []byte,
 	inputSigningSubnet ids.ID,
@@ -201,7 +198,7 @@
 	if signingSubnet != constants.PrimaryNetworkID {
 		subnet, err := s.pChainClient.GetSubnet(ctx, signingSubnet, s.pChainClientOptions...)
 		if err != nil {
-			s.logger.Error(
+			log.Error(
 				"Failed to get subnet",
 				zap.String("signingSubnetID", signingSubnet.String()),
 				zap.Error(err),
@@ -222,10 +219,10 @@
 	// Find the corresponding canonical validator set index for each of these, and add to the exclusion list
 	// if ALL of the node IDs for a validator have Balance = 0
 	if isL1 {
-		s.logger.Debug("Checking L1 validators for zero balance nodes")
+		log.Debug("Checking L1 validators for zero balance nodes")
 		l1Validators, err := s.pChainClient.GetCurrentL1Validators(ctx, signingSubnet, nil, s.pChainClientOptions...)
 		if err != nil {
-			s.logger.Error(
+			log.Error(
 				"Failed to get L1 validators",
 				zap.String("signingSubnetID", signingSubnet.String()),
 				zap.Error(err),
@@ -238,7 +235,7 @@
 		for _, validator := range l1Validators {
 			if uint64(validator.Balance) < minimumL1ValidatorBalance {
 				unfundedNodes.Add(validator.NodeID)
-				s.logger.Debug(
+				log.Debug(
 					"Node has insufficient balance",
 					zap.String("nodeID", validator.NodeID.String()),
 					zap.Uint64("balance", uint64(validator.Balance)),
@@ -259,7 +256,7 @@
 				}
 			}
 			if exclude {
-				s.logger.Debug(
+				log.Debug(
 					"Excluding validator",
 					zap.Any("nodeIDs", validator.NodeIDs),
 				)
@@ -348,33 +345,14 @@
 			if _, ok := signatureMap[i]; ok {
 				continue
 			}
-
-<<<<<<< HEAD
-			// TODO: Track failures and iterate through the validator's node list on subsequent query attempts
-			nodeID := vdr.NodeIDs[0]
-			vdrSet.Add(nodeID)
-			log.Debug(
-				"Added node ID to query.",
-				zap.String("nodeID", nodeID.String()),
-				zap.String("sourceBlockchainID", unsignedMessage.SourceChainID.String()),
-			)
-
-			// Register a timeout response for each queried node
-			reqID := ids.RequestID{
-				NodeID:    nodeID,
-				ChainID:   unsignedMessage.SourceChainID,
-				RequestID: requestID,
-				Op:        byte(message.AppResponseOp),
-=======
 			// Add connected nodes to the request. We still query excludedValidators so that we may cache
 			// their signatures for future requests.
 			for _, nodeID := range vdr.NodeIDs {
 				if connectedValidators.ConnectedNodes.Contains(nodeID) && !vdrSet.Contains(nodeID) {
 					vdrSet.Add(nodeID)
-					s.logger.Debug(
+					log.Debug(
 						"Added node ID to query.",
 						zap.String("nodeID", nodeID.String()),
-						zap.String("warpMessageID", unsignedMessage.ID().String()),
 						zap.String("sourceBlockchainID", unsignedMessage.SourceChainID.String()),
 					)
 					// Register a timeout response for each queried node
@@ -386,7 +364,6 @@
 					}
 					s.network.RegisterAppRequest(reqID)
 				}
->>>>>>> f39e72a5
 			}
 		}
 		responseChan := s.network.RegisterRequestID(requestID, vdrSet.Len())
@@ -477,11 +454,7 @@
 	if err != nil {
 		log.Warn(
 			"Failed to collect a threshold of signatures",
-<<<<<<< HEAD
 			zap.Uint64("accumulatedWeight", accumulatedSignatureWeight.Uint64()),
-=======
-			zap.String("warpMessageID", unsignedMessage.ID().String()),
->>>>>>> f39e72a5
 			zap.String("sourceBlockchainID", unsignedMessage.SourceChainID.String()),
 			zap.Uint64("accumulatedWeight", accumulatedSignatureWeight.Uint64()),
 			zap.Uint64("totalValidatorWeight", connectedValidators.ValidatorSet.TotalWeight),
@@ -556,14 +529,10 @@
 	}
 
 	validator, vdrIndex := connectedValidators.GetValidator(nodeID)
-<<<<<<< HEAD
 	signature, valid := s.isValidSignatureResponse(log, unsignedMessage, response, validator.PublicKey)
-=======
-	signature, valid := s.isValidSignatureResponse(unsignedMessage, response, validator.PublicKey)
 	// Cache any valid signature, but only include in the aggregation if the validator is not explicitly
 	// excluded, that way we can use the cached signature on future requests if the validator is
 	// no longer excluded
->>>>>>> f39e72a5
 	if valid {
 		log.Debug(
 			"Got valid signature response",
