--- conflicted
+++ resolved
@@ -28,10 +28,6 @@
 type subscriber struct {
 	ethClient    ethclient.Client
 	blockchainID ids.ID
-<<<<<<< HEAD
-	blocksChan   chan relayerTypes.WarpBlockInfo
-=======
->>>>>>> e716847c
 	headers      chan *types.Header
 	sub          interfaces.Subscription
 
@@ -44,27 +40,7 @@
 		blockchainID: blockchainID,
 		ethClient:    ethClient,
 		logger:       logger,
-<<<<<<< HEAD
-		blocksChan:   blocks,
 		headers:      make(chan *types.Header, maxClientSubscriptionBuffer),
-	}
-}
-
-// forward logs from the concrete log channel to the interface channel
-func (s *subscriber) forwardBlocks() {
-	for header := range s.headers {
-		blockInfo, err := s.newWarpBlockInfo(header)
-		if err != nil {
-			s.logger.Error(
-				"Invalid log. Continuing.",
-				zap.Error(err),
-			)
-			continue
-		}
-		s.blocksChan <- *blockInfo
-=======
-		headers:      make(chan *types.Header, maxClientSubscriptionBuffer),
->>>>>>> e716847c
 	}
 }
 
