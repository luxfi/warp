--- conflicted
+++ resolved
@@ -27,16 +27,9 @@
 )
 
 const (
-<<<<<<< HEAD
-	// Set the max fee to twice the estimated base fee.
-	// TODO: Revisit this constant factor when we add profit determination, or make it configurable
-	BaseFeeFactor                 = 2
-	MaxPriorityFeePerGas          = 2500000000 // 2.5 gwei
-	DefaultBlockAcceptanceTimeout = 30 * time.Second
-=======
 	// If the max base fee is not explicitly set, use 3x the current base fee estimate
 	defaultBaseFeeFactor = 3
->>>>>>> 9f66b616
+	DefaultBlockAcceptanceTimeout = 30 * time.Second
 )
 
 // Client interface wraps the ethclient.Client interface for mocking purposes.
@@ -138,12 +131,9 @@
 		currentNonce:            nonce,
 		logger:                  logger,
 		blockGasLimit:           destinationBlockchain.BlockGasLimit,
-<<<<<<< HEAD
-		blockAcceptanceTimeout:  blockAcceptanceTimeout,
-=======
 		maxBaseFee:              new(big.Int).SetUint64(destinationBlockchain.MaxBaseFee),
 		maxPriorityFeePerGas:    new(big.Int).SetUint64(destinationBlockchain.MaxPriorityFeePerGas),
->>>>>>> 9f66b616
+		blockAcceptanceTimeout:  blockAcceptanceTimeout,
 	}, nil
 }
 
