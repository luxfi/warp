// Copyright (C) 2023, Ava Labs, Inc. All rights reserved.
// See the file LICENSE for licensing terms.

package teleporter

import (
	"fmt"
	"math/big"

	"github.com/ava-labs/avalanchego/ids"
	"github.com/ava-labs/subnet-evm/accounts/abi"
	"github.com/ethereum/go-ethereum/common"
)

// TeleporterMessage contains the Teleporter message, including
// the payload Message as a byte slice
type TeleporterMessage struct {
	MessageID               *big.Int                   `json:"messageID"`
	SenderAddress           common.Address             `json:"senderAddress"`
	DestinationAddress      common.Address             `json:"destinationAddress"`
	RequiredGasLimit        *big.Int                   `json:"requiredGasLimit"`
	AllowedRelayerAddresses []common.Address           `json:"allowedRelayerAddresses"`
	Receipts                []TeleporterMessageReceipt `json:"receipts"`
	Message                 []byte                     `json:"message"`
}

type TeleporterMessageReceipt struct {
	ReceivedMessageID    *big.Int       `json:"receivedMessageID"`
	RelayerRewardAddress common.Address `json:"relayerRewardAddress"`
}

// ReceiveCrossChainMessageInput is the input to receiveCrossChainMessage call
// in the contract deployed on the destination chain
type ReceiveCrossChainMessageInput struct {
	RelayerRewardAddress common.Address `json:"relayerRewardAddress"`
}

<<<<<<< HEAD
// MessageReceivedInput is the input to the MessageReceived
// in the contract deployed on the receiving chain
=======
// MessageReceivedInput is the input to messageReceived call
// in the contract deployed on the destination chain
>>>>>>> 63e65f8e
type MessageReceivedInput struct {
	OriginChainID ids.ID   `json:"relayerRewardAddress"`
	MessageID     *big.Int `json:"messageID"`
}

// unpack Teleporter message bytes according to EVM ABI encoding rules
func unpackTeleporterMessage(messageBytes []byte) (*TeleporterMessage, error) {
	args := abi.Arguments{
		{
			Name: "teleporterMessage",
			Type: TeleporterMessageABI,
		},
	}
	unpacked, err := args.Unpack(messageBytes)
	if err != nil {
		return nil, fmt.Errorf("failed to unpack to teleporter message with err: %v", err)
	}
	type teleporterMessageArg struct {
		TeleporterMessage TeleporterMessage `json:"teleporterMessage"`
	}
	var teleporterMessage teleporterMessageArg
	err = args.Copy(&teleporterMessage, unpacked)
	if err != nil {
		return nil, err
	}
	return &teleporterMessage.TeleporterMessage, nil
}

func packReceiverMessage(inputStruct ReceiveCrossChainMessageInput) ([]byte, error) {
	return EVMTeleporterContractABI.Pack("receiveCrossChainMessage", inputStruct.RelayerRewardAddress)
}

func packMessageReceivedMessage(inputStruct MessageReceivedInput) ([]byte, error) {
	return EVMTeleporterContractABI.Pack("messageReceived", inputStruct.OriginChainID, inputStruct.MessageID)
}

func unpackMessageReceivedResult(result []byte) (bool, error) {
	var success bool
	err := EVMTeleporterContractABI.UnpackIntoInterface(&success, "messageReceived", result)
	return success, err
}<|MERGE_RESOLUTION|>--- conflicted
+++ resolved
@@ -35,13 +35,8 @@
 	RelayerRewardAddress common.Address `json:"relayerRewardAddress"`
 }
 
-<<<<<<< HEAD
-// MessageReceivedInput is the input to the MessageReceived
-// in the contract deployed on the receiving chain
-=======
 // MessageReceivedInput is the input to messageReceived call
 // in the contract deployed on the destination chain
->>>>>>> 63e65f8e
 type MessageReceivedInput struct {
 	OriginChainID ids.ID   `json:"relayerRewardAddress"`
 	MessageID     *big.Int `json:"messageID"`
