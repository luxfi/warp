--- conflicted
+++ resolved
@@ -159,11 +159,7 @@
 	golang.org/x/crypto v0.33.0 // indirect
 	golang.org/x/exp v0.0.0-20240719175910-8a7402abbf56 // indirect
 	golang.org/x/net v0.35.0 // indirect
-<<<<<<< HEAD
-	golang.org/x/oauth2 v0.24.0 // indirect
-=======
 	golang.org/x/oauth2 v0.25.0 // indirect
->>>>>>> 31adc941
 	golang.org/x/sys v0.30.0 // indirect
 	golang.org/x/term v0.29.0 // indirect
 	golang.org/x/text v0.22.0 // indirect
