package config

import (
	"context"
	"errors"
	"fmt"

	"github.com/ava-labs/avalanchego/ids"
	"github.com/ava-labs/avalanchego/utils/constants"
	basecfg "github.com/ava-labs/icm-services/config"
	"github.com/ava-labs/icm-services/utils"
	"github.com/ava-labs/subnet-evm/precompile/contracts/warp"
	"github.com/ethereum/go-ethereum/crypto"
)

const (
	// The block gas limit that can be specified for a Teleporter message
	// Based on the C-Chain 15_000_000 gas limit per block, with other Warp message gas overhead conservatively estimated.
	defaultBlockGasLimit        = 12_000_000
	defaultMaxPriorityFeePerGas = 2500000000 // 2.5 gwei
)

// Destination blockchain configuration. Specifies how to connect to and issue
// transactions on the destination blockchain.
type DestinationBlockchain struct {
<<<<<<< HEAD
	SubnetID          string            `mapstructure:"subnet-id" json:"subnet-id"`
	BlockchainID      string            `mapstructure:"blockchain-id" json:"blockchain-id"`
	VM                string            `mapstructure:"vm" json:"vm"`
	RPCEndpoint       basecfg.APIConfig `mapstructure:"rpc-endpoint" json:"rpc-endpoint"`
	KMSKeyID          string            `mapstructure:"kms-key-id" json:"kms-key-id"`
	KMSAWSRegion      string            `mapstructure:"kms-aws-region" json:"kms-aws-region"`
	AccountPrivateKey string            `mapstructure:"account-private-key" json:"account-private-key"`
	BlockGasLimit     uint64            `mapstructure:"block-gas-limit" json:"block-gas-limit"`
	//nolint:lll
	BlockAcceptanceTimeoutSeconds uint64 `mapstructure:"block-acceptance-timeout-seconds" json:"block-acceptance-timeout-seconds"`
=======
	SubnetID             string            `mapstructure:"subnet-id" json:"subnet-id"`
	BlockchainID         string            `mapstructure:"blockchain-id" json:"blockchain-id"`
	VM                   string            `mapstructure:"vm" json:"vm"`
	RPCEndpoint          basecfg.APIConfig `mapstructure:"rpc-endpoint" json:"rpc-endpoint"`
	KMSKeyID             string            `mapstructure:"kms-key-id" json:"kms-key-id"`
	KMSAWSRegion         string            `mapstructure:"kms-aws-region" json:"kms-aws-region"`
	AccountPrivateKey    string            `mapstructure:"account-private-key" json:"account-private-key"`
	BlockGasLimit        uint64            `mapstructure:"block-gas-limit" json:"block-gas-limit"`
	MaxBaseFee           uint64            `mapstructure:"max-base-fee" json:"max-base-fee"`
	MaxPriorityFeePerGas uint64            `mapstructure:"max-priority-fee-per-gas" json:"max-priority-fee-per-gas"`
>>>>>>> 9f66b616

	// Fetched from the chain after startup
	warpConfig WarpConfig

	// convenience fields to access parsed data after initialization
	subnetID     ids.ID
	blockchainID ids.ID
}

// Validates the destination subnet configuration
func (s *DestinationBlockchain) Validate() error {
	if s.BlockGasLimit == 0 {
		s.BlockGasLimit = defaultBlockGasLimit
	}
	if err := s.RPCEndpoint.Validate(); err != nil {
		return fmt.Errorf("invalid rpc-endpoint in destination subnet configuration: %w", err)
	}
	if s.KMSKeyID != "" {
		if s.KMSAWSRegion == "" {
			return errors.New("KMS key ID provided without an AWS region")
		}
		if s.AccountPrivateKey != "" {
			return errors.New("only one of account private key or KMS key ID can be provided")
		}
	} else {
		if _, err := crypto.HexToECDSA(utils.SanitizeHexString(s.AccountPrivateKey)); err != nil {
			return utils.ErrInvalidPrivateKeyHex
		}
	}

	// Validate the VM specific settings
	vm := ParseVM(s.VM)
	if vm == UNKNOWN_VM {
		return fmt.Errorf("unsupported VM type for source subnet: %s", s.VM)
	}

	// Validate and store the subnet and blockchain IDs for future use
	blockchainID, err := utils.HexOrCB58ToID(s.BlockchainID)
	if err != nil {
		return fmt.Errorf("invalid blockchainID '%s' in configuration. error: %w", s.BlockchainID, err)
	}
	s.blockchainID = blockchainID
	subnetID, err := utils.HexOrCB58ToID(s.SubnetID)
	if err != nil {
		return fmt.Errorf("invalid subnetID '%s' in configuration. error: %w", s.SubnetID, err)
	}
	s.subnetID = subnetID

	if s.subnetID == constants.PrimaryNetworkID &&
		s.BlockGasLimit > defaultBlockGasLimit {
		return fmt.Errorf("C-Chain block-gas-limit '%d' exceeded", s.BlockGasLimit)
	}

	// If not set, use the default value for the maximum priority fee per gas.
	// We do not set any default for the max base fee. Instead, if unset, we
	// will use the current base fee from the chain at the time of the transaction.
	if s.MaxPriorityFeePerGas == 0 {
		s.MaxPriorityFeePerGas = defaultMaxPriorityFeePerGas
	}

	return nil
}

func (s *DestinationBlockchain) GetSubnetID() ids.ID {
	return s.subnetID
}

func (s *DestinationBlockchain) GetBlockchainID() ids.ID {
	return s.blockchainID
}

func (s *DestinationBlockchain) initializeWarpConfigs() error {
	blockchainID, err := ids.FromString(s.BlockchainID)
	if err != nil {
		return fmt.Errorf("invalid blockchainID in configuration. error: %w", err)
	}
	subnetID, err := ids.FromString(s.SubnetID)
	if err != nil {
		return fmt.Errorf("invalid subnetID in configuration. error: %w", err)
	}
	// If the destination blockchain is the primary network, use the default quorum
	// primary network signers here are irrelevant and can be left at default value
	if subnetID == constants.PrimaryNetworkID {
		s.warpConfig = WarpConfig{
			QuorumNumerator: warp.WarpDefaultQuorumNumerator,
		}
		return nil
	}

	client, err := utils.NewEthClientWithConfig(
		context.Background(),
		s.RPCEndpoint.BaseURL,
		s.RPCEndpoint.HTTPHeaders,
		s.RPCEndpoint.QueryParams,
	)
	defer client.Close()
	if err != nil {
		return fmt.Errorf("failed to dial destination blockchain %s: %w", blockchainID, err)
	}
	subnetWarpConfig, err := getWarpConfig(client)
	if err != nil {
		return fmt.Errorf("failed to fetch warp config for blockchain %s: %w", blockchainID, err)
	}
	s.warpConfig = warpConfigFromSubnetWarpConfig(*subnetWarpConfig)
	return nil
}

// Warp Configuration, fetched from the chain config
type WarpConfig struct {
	QuorumNumerator              uint64
	RequirePrimaryNetworkSigners bool
}<|MERGE_RESOLUTION|>--- conflicted
+++ resolved
@@ -23,18 +23,6 @@
 // Destination blockchain configuration. Specifies how to connect to and issue
 // transactions on the destination blockchain.
 type DestinationBlockchain struct {
-<<<<<<< HEAD
-	SubnetID          string            `mapstructure:"subnet-id" json:"subnet-id"`
-	BlockchainID      string            `mapstructure:"blockchain-id" json:"blockchain-id"`
-	VM                string            `mapstructure:"vm" json:"vm"`
-	RPCEndpoint       basecfg.APIConfig `mapstructure:"rpc-endpoint" json:"rpc-endpoint"`
-	KMSKeyID          string            `mapstructure:"kms-key-id" json:"kms-key-id"`
-	KMSAWSRegion      string            `mapstructure:"kms-aws-region" json:"kms-aws-region"`
-	AccountPrivateKey string            `mapstructure:"account-private-key" json:"account-private-key"`
-	BlockGasLimit     uint64            `mapstructure:"block-gas-limit" json:"block-gas-limit"`
-	//nolint:lll
-	BlockAcceptanceTimeoutSeconds uint64 `mapstructure:"block-acceptance-timeout-seconds" json:"block-acceptance-timeout-seconds"`
-=======
 	SubnetID             string            `mapstructure:"subnet-id" json:"subnet-id"`
 	BlockchainID         string            `mapstructure:"blockchain-id" json:"blockchain-id"`
 	VM                   string            `mapstructure:"vm" json:"vm"`
@@ -45,7 +33,8 @@
 	BlockGasLimit        uint64            `mapstructure:"block-gas-limit" json:"block-gas-limit"`
 	MaxBaseFee           uint64            `mapstructure:"max-base-fee" json:"max-base-fee"`
 	MaxPriorityFeePerGas uint64            `mapstructure:"max-priority-fee-per-gas" json:"max-priority-fee-per-gas"`
->>>>>>> 9f66b616
+	//nolint:lll
+	BlockAcceptanceTimeoutSeconds uint64 `mapstructure:"block-acceptance-timeout-seconds" json:"block-acceptance-timeout-seconds"`
 
 	// Fetched from the chain after startup
 	warpConfig WarpConfig
