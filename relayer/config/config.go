// Copyright (C) 2023, Ava Labs, Inc. All rights reserved.
// See the file LICENSE for licensing terms.

package config

import (
	"context"
	"crypto/tls"
	"errors"
	"fmt"
	"net/url"

	basecfg "github.com/ava-labs/icm-services/config"
	"github.com/ava-labs/icm-services/peers"

	"github.com/ava-labs/avalanchego/ids"
	"github.com/ava-labs/avalanchego/utils/logging"
	"github.com/ava-labs/avalanchego/utils/set"

	"github.com/ava-labs/subnet-evm/ethclient"
	"github.com/ava-labs/subnet-evm/precompile/contracts/warp"

	// Force-load precompiles to trigger registration
	_ "github.com/ava-labs/subnet-evm/precompile/registry"
)

const (
	accountPrivateKeyEnvVarName = "ACCOUNT_PRIVATE_KEY"
	cChainIdentifierString      = "C"
	warpConfigKey               = "warpConfig"
	suppliedSubnetsLimit        = 16
)

const (
	defaultStorageLocation                 = "./.icm-relayer-storage"
	defaultProcessMissedBlocks             = true
	defaultAPIPort                         = uint16(8080)
	defaultMetricsPort                     = uint16(9090)
	defaultIntervalSeconds                 = uint64(10)
	defaultSignatureCacheSize              = uint64(1024 * 1024)
	defaultInitialConnectionTimeoutSeconds = uint64(300)
)

var defaultLogLevel = logging.Info.String()

const usageText = `
Usage:
icm-relayer --config-file path-to-config                Specifies the relayer config file and begin relaying messages.
icm-relayer --version                                   Display icm-relayer version and exit.
icm-relayer --help                                      Display icm-relayer usage and exit.
`

// Top-level configuration
type Config struct {
<<<<<<< HEAD
	LogLevel               string                   `mapstructure:"log-level" json:"log-level"`
	StorageLocation        string                   `mapstructure:"storage-location" json:"storage-location"`
	RedisURL               string                   `mapstructure:"redis-url" json:"redis-url"`
	APIPort                uint16                   `mapstructure:"api-port" json:"api-port"`
	MetricsPort            uint16                   `mapstructure:"metrics-port" json:"metrics-port"`
	DBWriteIntervalSeconds uint64                   `mapstructure:"db-write-interval-seconds" json:"db-write-interval-seconds"` //nolint:lll
	PChainAPI              *basecfg.APIConfig       `mapstructure:"p-chain-api" json:"p-chain-api"`
	InfoAPI                *basecfg.APIConfig       `mapstructure:"info-api" json:"info-api"`
	SourceBlockchains      []*SourceBlockchain      `mapstructure:"source-blockchains" json:"source-blockchains"`
	DestinationBlockchains []*DestinationBlockchain `mapstructure:"destination-blockchains" json:"destination-blockchains"`
	ProcessMissedBlocks    bool                     `mapstructure:"process-missed-blocks" json:"process-missed-blocks"`
	DeciderURL             string                   `mapstructure:"decider-url" json:"decider-url"`
	SignatureCacheSize     uint64                   `mapstructure:"signature-cache-size" json:"signature-cache-size"`
	ManuallyTrackedPeers   []*basecfg.PeerConfig    `mapstructure:"manually-tracked-peers" json:"manually-tracked-peers"`
	AllowPrivateIPs        bool                     `mapstructure:"allow-private-ips" json:"allow-private-ips"`
	TLSCertPath            string                   `json:"tls-cert-path,omitempty"`
	TLSKeyPath             string                   `json:"tls-key-path,omitempty"`
=======
	LogLevel                        string                   `mapstructure:"log-level" json:"log-level"`
	StorageLocation                 string                   `mapstructure:"storage-location" json:"storage-location"`
	RedisURL                        string                   `mapstructure:"redis-url" json:"redis-url"`
	APIPort                         uint16                   `mapstructure:"api-port" json:"api-port"`
	MetricsPort                     uint16                   `mapstructure:"metrics-port" json:"metrics-port"`
	DBWriteIntervalSeconds          uint64                   `mapstructure:"db-write-interval-seconds" json:"db-write-interval-seconds"` //nolint:lll
	PChainAPI                       *basecfg.APIConfig       `mapstructure:"p-chain-api" json:"p-chain-api"`
	InfoAPI                         *basecfg.APIConfig       `mapstructure:"info-api" json:"info-api"`
	SourceBlockchains               []*SourceBlockchain      `mapstructure:"source-blockchains" json:"source-blockchains"`
	DestinationBlockchains          []*DestinationBlockchain `mapstructure:"destination-blockchains" json:"destination-blockchains"` //nolint:lll
	ProcessMissedBlocks             bool                     `mapstructure:"process-missed-blocks" json:"process-missed-blocks"`     //nolint:lll
	DeciderURL                      string                   `mapstructure:"decider-url" json:"decider-url"`
	SignatureCacheSize              uint64                   `mapstructure:"signature-cache-size" json:"signature-cache-size"`     //nolint: lll
	ManuallyTrackedPeers            []*basecfg.PeerConfig    `mapstructure:"manually-tracked-peers" json:"manually-tracked-peers"` //nolint:lll
	AllowPrivateIPs                 bool                     `mapstructure:"allow-private-ips" json:"allow-private-ips"`
	InitialConnectionTimeoutSeconds uint64                   `mapstructure:"initial-connection-timeout-seconds" json:"initial-connection-timeout-seconds"` // nolint:lll
>>>>>>> 95fb1b7b

	// convenience field to fetch a blockchain's subnet ID
	tlsCert                *tls.Certificate
	blockchainIDToSubnetID map[ids.ID]ids.ID
	overwrittenOptions     []string
	trackedSubnets         set.Set[ids.ID]
}

func DisplayUsageText() {
	fmt.Printf("%s\n", usageText)
}

func (c *Config) countSuppliedSubnets() int {
	foundSubnets := make(map[string]struct{})
	for _, sourceBlockchain := range c.SourceBlockchains {
		foundSubnets[sourceBlockchain.SubnetID] = struct{}{}
	}
	return len(foundSubnets)
}

// Validates the configuration
// Does not modify the public fields as derived from the configuration passed to the application,
// but does initialize private fields available through getters.
func (c *Config) Validate() error {
	if len(c.SourceBlockchains) == 0 {
		return errors.New("relayer not configured to relay from any subnets. A list of source subnets must be provided in the configuration file") //nolint:lll
	}
	if suppliedSubnets := c.countSuppliedSubnets(); suppliedSubnets > suppliedSubnetsLimit {
		return fmt.Errorf("relayer can track at most %d subnets, %d are provided", suppliedSubnetsLimit, suppliedSubnets)
	}
	if len(c.DestinationBlockchains) == 0 {
		return errors.New("relayer not configured to relay to any subnets. A list of destination subnets must be provided in the configuration file") //nolint:lll
	}
	if err := c.PChainAPI.Validate(); err != nil {
		return err
	}
	if err := c.InfoAPI.Validate(); err != nil {
		return err
	}
	if c.DBWriteIntervalSeconds == 0 || c.DBWriteIntervalSeconds > 600 {
		return errors.New("db-write-interval-seconds must be between 1 and 600")
	}
	for _, p := range c.ManuallyTrackedPeers {
		if err := p.Validate(); err != nil {
			return err
		}
	}

	blockchainIDToSubnetID := make(map[ids.ID]ids.ID)

	// Validate the destination chains
	destinationChains := set.NewSet[string](len(c.DestinationBlockchains))
	for _, s := range c.DestinationBlockchains {
		if err := s.Validate(); err != nil {
			return err
		}
		if destinationChains.Contains(s.BlockchainID) {
			return errors.New("configured destination subnets must have unique chain IDs")
		}
		destinationChains.Add(s.BlockchainID)
		blockchainIDToSubnetID[s.blockchainID] = s.subnetID
	}

	// Validate the source chains and store the source subnet and chain IDs for future use
	sourceBlockchains := set.NewSet[string](len(c.SourceBlockchains))
	for _, s := range c.SourceBlockchains {
		// Validate configuration
		if err := s.Validate(&destinationChains); err != nil {
			return err
		}
		// Verify uniqueness
		if sourceBlockchains.Contains(s.BlockchainID) {
			return errors.New("configured source subnets must have unique chain IDs")
		}
		sourceBlockchains.Add(s.BlockchainID)
		blockchainIDToSubnetID[s.blockchainID] = s.subnetID
	}
	c.blockchainIDToSubnetID = blockchainIDToSubnetID

	if len(c.DeciderURL) != 0 {
		if _, err := url.ParseRequestURI(c.DeciderURL); err != nil {
			return fmt.Errorf("Invalid decider URL: %w", err)
		}
	}

	for _, l1ID := range c.blockchainIDToSubnetID {
		c.trackedSubnets.Add(l1ID)
	}

	return nil
}

func (c *Config) GetSubnetID(blockchainID ids.ID) ids.ID {
	return c.blockchainIDToSubnetID[blockchainID]
}

// If the numerator in the Warp config is 0, use the default value
func warpConfigFromSubnetWarpConfig(inputConfig warp.Config) WarpConfig {
	if inputConfig.QuorumNumerator == 0 {
		return WarpConfig{
			QuorumNumerator:              warp.WarpDefaultQuorumNumerator,
			RequirePrimaryNetworkSigners: inputConfig.RequirePrimaryNetworkSigners,
		}
	}
	return WarpConfig{
		QuorumNumerator:              inputConfig.QuorumNumerator,
		RequirePrimaryNetworkSigners: inputConfig.RequirePrimaryNetworkSigners,
	}
}

func getWarpConfig(client ethclient.Client) (*warp.Config, error) {
	// Fetch the subnet's chain config
	chainConfig, err := client.ChainConfig(context.Background())
	if err != nil {
		return nil, fmt.Errorf("failed to fetch chain config")
	}

	// First, check the list of precompile upgrades to get the most up to date Warp config
	// We only need to consider the most recent Warp config, since the QuorumNumerator is used
	// at signature verification time on the receiving chain, regardless of the Warp config at the
	// time of the message's creation
	var warpConfig *warp.Config
	for _, precompile := range chainConfig.UpgradeConfig.PrecompileUpgrades {
		cfg, ok := precompile.Config.(*warp.Config)
		if !ok {
			continue
		}
		if warpConfig == nil {
			warpConfig = cfg
			continue
		}
		if *cfg.Timestamp() > *warpConfig.Timestamp() {
			warpConfig = cfg
		}
	}
	if warpConfig != nil {
		return warpConfig, nil
	}
	// If we didn't find the Warp config in the upgrade precompile list, check the genesis config
	warpConfig, ok := chainConfig.GenesisPrecompiles[warpConfigKey].(*warp.Config)
	if !ok {
		return nil, fmt.Errorf("no Warp config found in chain config")
	}
	return warpConfig, nil
}

// Initializes Warp configurations (quorum and self-signing settings) for each destination subnet
func (c *Config) initializeWarpConfigs() error {
	// Fetch the Warp config values for each destination subnet.
	for _, destinationSubnet := range c.DestinationBlockchains {
		err := destinationSubnet.initializeWarpConfigs()
		if err != nil {
			return fmt.Errorf(
				"failed to initialize Warp config for destination subnet %s: %w",
				destinationSubnet.SubnetID,
				err,
			)
		}
	}

	return nil
}

// Initializes the tracked subnets list. This should only be called after the configuration has been validated and
// [Config.initializeWarpConfigs] has been called
func (c *Config) initializeTrackedSubnets() error {
	for _, sourceBlockchain := range c.SourceBlockchains {
		c.trackedSubnets.Add(sourceBlockchain.GetSubnetID())
	}
	for _, destinationBlockchain := range c.DestinationBlockchains {
		warpCfg, err := c.GetWarpConfig(destinationBlockchain.GetBlockchainID())
		if err != nil {
			return fmt.Errorf(
				"failed to get warp config for destination blockchain %s: %w",
				destinationBlockchain.GetBlockchainID(),
				err,
			)
		}
		if !warpCfg.RequirePrimaryNetworkSigners {
			c.trackedSubnets.Add(destinationBlockchain.GetSubnetID())
		}
	}
	return nil
}

func (c *Config) Initialize() error {
	if err := c.initializeWarpConfigs(); err != nil {
		return err
	}
	return c.initializeTrackedSubnets()
}

func (c *Config) HasOverwrittenOptions() bool {
	return len(c.overwrittenOptions) > 0
}

func (c *Config) GetOverwrittenOptions() []string {
	return c.overwrittenOptions
}

//
// Top-level config getters
//

func (c *Config) GetWarpConfig(blockchainID ids.ID) (WarpConfig, error) {
	for _, s := range c.DestinationBlockchains {
		if blockchainID == s.GetBlockchainID() {
			return s.warpConfig, nil
		}
	}
	return WarpConfig{}, fmt.Errorf("blockchain %s not configured as a destination", blockchainID)
}

var _ peers.Config = &Config{}

func (c *Config) GetPChainAPI() *basecfg.APIConfig {
	return c.PChainAPI
}

func (c *Config) GetInfoAPI() *basecfg.APIConfig {
	return c.InfoAPI
}

func (c *Config) GetAllowPrivateIPs() bool {
	return c.AllowPrivateIPs
}

func (c *Config) GetTrackedSubnets() set.Set[ids.ID] {
	return c.trackedSubnets
}

func (c *Config) GetTLSCert() *tls.Certificate {
	return c.tlsCert
}<|MERGE_RESOLUTION|>--- conflicted
+++ resolved
@@ -52,25 +52,6 @@
 
 // Top-level configuration
 type Config struct {
-<<<<<<< HEAD
-	LogLevel               string                   `mapstructure:"log-level" json:"log-level"`
-	StorageLocation        string                   `mapstructure:"storage-location" json:"storage-location"`
-	RedisURL               string                   `mapstructure:"redis-url" json:"redis-url"`
-	APIPort                uint16                   `mapstructure:"api-port" json:"api-port"`
-	MetricsPort            uint16                   `mapstructure:"metrics-port" json:"metrics-port"`
-	DBWriteIntervalSeconds uint64                   `mapstructure:"db-write-interval-seconds" json:"db-write-interval-seconds"` //nolint:lll
-	PChainAPI              *basecfg.APIConfig       `mapstructure:"p-chain-api" json:"p-chain-api"`
-	InfoAPI                *basecfg.APIConfig       `mapstructure:"info-api" json:"info-api"`
-	SourceBlockchains      []*SourceBlockchain      `mapstructure:"source-blockchains" json:"source-blockchains"`
-	DestinationBlockchains []*DestinationBlockchain `mapstructure:"destination-blockchains" json:"destination-blockchains"`
-	ProcessMissedBlocks    bool                     `mapstructure:"process-missed-blocks" json:"process-missed-blocks"`
-	DeciderURL             string                   `mapstructure:"decider-url" json:"decider-url"`
-	SignatureCacheSize     uint64                   `mapstructure:"signature-cache-size" json:"signature-cache-size"`
-	ManuallyTrackedPeers   []*basecfg.PeerConfig    `mapstructure:"manually-tracked-peers" json:"manually-tracked-peers"`
-	AllowPrivateIPs        bool                     `mapstructure:"allow-private-ips" json:"allow-private-ips"`
-	TLSCertPath            string                   `json:"tls-cert-path,omitempty"`
-	TLSKeyPath             string                   `json:"tls-key-path,omitempty"`
-=======
 	LogLevel                        string                   `mapstructure:"log-level" json:"log-level"`
 	StorageLocation                 string                   `mapstructure:"storage-location" json:"storage-location"`
 	RedisURL                        string                   `mapstructure:"redis-url" json:"redis-url"`
@@ -80,14 +61,15 @@
 	PChainAPI                       *basecfg.APIConfig       `mapstructure:"p-chain-api" json:"p-chain-api"`
 	InfoAPI                         *basecfg.APIConfig       `mapstructure:"info-api" json:"info-api"`
 	SourceBlockchains               []*SourceBlockchain      `mapstructure:"source-blockchains" json:"source-blockchains"`
-	DestinationBlockchains          []*DestinationBlockchain `mapstructure:"destination-blockchains" json:"destination-blockchains"` //nolint:lll
-	ProcessMissedBlocks             bool                     `mapstructure:"process-missed-blocks" json:"process-missed-blocks"`     //nolint:lll
+	DestinationBlockchains          []*DestinationBlockchain `mapstructure:"destination-blockchains" json:"destination-blockchains"`
+	ProcessMissedBlocks             bool                     `mapstructure:"process-missed-blocks" json:"process-missed-blocks"`
 	DeciderURL                      string                   `mapstructure:"decider-url" json:"decider-url"`
-	SignatureCacheSize              uint64                   `mapstructure:"signature-cache-size" json:"signature-cache-size"`     //nolint: lll
-	ManuallyTrackedPeers            []*basecfg.PeerConfig    `mapstructure:"manually-tracked-peers" json:"manually-tracked-peers"` //nolint:lll
+	SignatureCacheSize              uint64                   `mapstructure:"signature-cache-size" json:"signature-cache-size"`
+	ManuallyTrackedPeers            []*basecfg.PeerConfig    `mapstructure:"manually-tracked-peers" json:"manually-tracked-peers"`
 	AllowPrivateIPs                 bool                     `mapstructure:"allow-private-ips" json:"allow-private-ips"`
+	TLSCertPath                     string                   `mapstructure:"tls-cert-path" json:"tls-cert-path,omitempty"`
+	TLSKeyPath                      string                   `mapstructure:"tls-key-path" json:"tls-key-path,omitempty"`
 	InitialConnectionTimeoutSeconds uint64                   `mapstructure:"initial-connection-timeout-seconds" json:"initial-connection-timeout-seconds"` // nolint:lll
->>>>>>> 95fb1b7b
 
 	// convenience field to fetch a blockchain's subnet ID
 	tlsCert                *tls.Certificate
