// Copyright (C) 2023, Ava Labs, Inc. All rights reserved.
// See the file LICENSE for licensing terms.

package main

import (
	"context"
	"fmt"
	"log"
	"net/http"
	"os"
	"os/signal"
	"syscall"
	"time"

	"github.com/ava-labs/avalanchego/api/info"
	"github.com/ava-labs/avalanchego/ids"
	"github.com/ava-labs/avalanchego/message"
	"github.com/ava-labs/avalanchego/network/peer"
	"github.com/ava-labs/avalanchego/utils/constants"
	"github.com/ava-labs/avalanchego/utils/logging"
	"github.com/ava-labs/avalanchego/vms/platformvm"
	"github.com/ava-labs/icm-services/database"
	"github.com/ava-labs/icm-services/messages"
	offchainregistry "github.com/ava-labs/icm-services/messages/off-chain-registry"
	"github.com/ava-labs/icm-services/messages/teleporter"
	metricsServer "github.com/ava-labs/icm-services/metrics"
	"github.com/ava-labs/icm-services/peers"
	peerUtils "github.com/ava-labs/icm-services/peers/utils"
	"github.com/ava-labs/icm-services/relayer"
	"github.com/ava-labs/icm-services/relayer/api"
	"github.com/ava-labs/icm-services/relayer/checkpoint"
	"github.com/ava-labs/icm-services/relayer/config"
	"github.com/ava-labs/icm-services/signature-aggregator/aggregator"
	sigAggMetrics "github.com/ava-labs/icm-services/signature-aggregator/metrics"
	"github.com/ava-labs/icm-services/utils"
	"github.com/ava-labs/icm-services/vms"
	"github.com/ava-labs/libevm/common"
	"github.com/ava-labs/subnet-evm/ethclient"
	"go.uber.org/atomic"
	"go.uber.org/zap"
	"golang.org/x/sync/errgroup"
	"google.golang.org/grpc"
	"google.golang.org/grpc/credentials/insecure"

	// Sets GOMAXPROCS to the CPU quota for containerized environments
	_ "go.uber.org/automaxprocs"
)

var version = "v0.0.0-dev"

const (
	relayerMetricsPrefix        = "app"
	peerNetworkMetricsPrefix    = "peers"
	msgCreatorMetricsPrefix     = "msgcreator"
	timeoutManagerMetricsPrefix = "timeoutmanager"
)

func main() {
	cfg := buildConfig()

	errGroup, ctx := errgroup.WithContext(context.Background())

	// Modify the default http.DefaultClient globally
	// TODO: Remove this temporary fix once the RPC clients used by the relayer
	// start accepting custom underlying http clients.
	{
		// Set the timeout conservatively to catch any potential cases where the context is not used
		// and the request hangs indefinitely.
		http.DefaultClient.Timeout = 2 * utils.DefaultRPCTimeout
		maxConns := 10_000
		http.DefaultClient.Transport = &http.Transport{
			MaxConnsPerHost:     maxConns,
			MaxIdleConns:        maxConns,
			MaxIdleConnsPerHost: maxConns,
			IdleConnTimeout:     0, // Unlimited since handled by context and timeout on the client level.
		}
	}
	logLevel, err := logging.ToLevel(cfg.LogLevel)
	if err != nil {
		log.Fatalf("error reading log level from config: %s", err)
	}
	logger := logging.NewLogger(
		"icm-relayer",
		logging.NewWrappedCore(
			logLevel,
			os.Stdout,
			logging.JSON.ConsoleEncoder(),
		),
	)
	logger.Info("Initializing icm-relayer")

	// Initialize the Warp Config values and trackedSubnets by fetching via RPC
	// We do this here so that BuildConfig doesn't need to make RPC calls
	if err = cfg.Initialize(); err != nil {
		logger.Fatal("couldn't initialize config", zap.Error(err))
		os.Exit(1)
	}

	// Initialize all destination clients
	logger.Info("Initializing destination clients")
	destinationClients, err := vms.CreateDestinationClients(logger, cfg)
	if err != nil {
		logger.Fatal("Failed to create destination clients", zap.Error(err))
		os.Exit(1)
	}

	// Initialize all source clients
	logger.Info("Initializing source clients")
	sourceClients, err := createSourceClients(ctx, logger, &cfg)
	if err != nil {
		logger.Fatal("Failed to create source clients", zap.Error(err))
		os.Exit(1)
	}

	// Initialize metrics gathered through prometheus
	registries, err := metricsServer.StartMetricsServer(
		logger,
		cfg.MetricsPort,
		[]string{
			relayerMetricsPrefix,
			peerNetworkMetricsPrefix,
			msgCreatorMetricsPrefix,
			timeoutManagerMetricsPrefix,
		},
	)
	if err != nil {
		logger.Fatal("Failed to start metrics server", zap.Error(err))
		os.Exit(1)
	}
	relayerMetricsRegistry := registries[relayerMetricsPrefix]
	peerNetworkMetricsRegistry := registries[peerNetworkMetricsPrefix]
	msgCreatorMetricsRegistry := registries[msgCreatorMetricsPrefix]
	timeoutManagerMetricsRegistry := registries[timeoutManagerMetricsPrefix]

	// Initialize the global app request network
	logger.Info("Initializing app request network")
	// The app request network generates P2P networking logs that are verbose at the info level.
	// Unless the log level is debug or lower, set the network log level to error to avoid spamming the logs.
	// We do not collect metrics for the network.
	networkLogLevel := logging.Error
	if logLevel <= logging.Debug {
		networkLogLevel = logLevel
	}
	networkLogger := logging.NewLogger(
		"p2p-network",
		logging.NewWrappedCore(
			networkLogLevel,
			os.Stdout,
			logging.JSON.ConsoleEncoder(),
		),
	)

	// Initialize message creator passed down to relayers for creating app requests.
	// We do not collect metrics for the message creator.
	messageCreator, err := message.NewCreator(
		msgCreatorMetricsRegistry,
		constants.DefaultNetworkCompressionType,
		constants.DefaultNetworkMaximumInboundTimeout,
	)
	if err != nil {
		logger.Fatal("Failed to create message creator", zap.Error(err))
		os.Exit(1)
	}

	var manuallyTrackedPeers []info.Peer
	for _, p := range cfg.ManuallyTrackedPeers {
		manuallyTrackedPeers = append(manuallyTrackedPeers, info.Peer{
			Info: peer.Info{
				PublicIP: p.GetIP(),
				ID:       p.GetID(),
			},
		})
	}

	network, err := peers.NewNetwork(
		ctx,
		networkLogger,
		relayerMetricsRegistry,
		peerNetworkMetricsRegistry,
		timeoutManagerMetricsRegistry,
		cfg.GetTrackedSubnets(),
		manuallyTrackedPeers,
		&cfg,
	)
	if err != nil {
		logger.Fatal("Failed to create app request network", zap.Error(err))
		os.Exit(1)
	}
	defer network.Shutdown()

	err = relayer.InitializeConnectionsAndCheckStake(logger, network, &cfg)
	if err != nil {
		logger.Fatal("Failed to initialize connections and check stake", zap.Error(err))
		os.Exit(1)
	}

	// Initialize the database
	db, err := database.NewDatabase(logger, &cfg)
	if err != nil {
		logger.Fatal("Failed to create database", zap.Error(err))
		os.Exit(1)
	}
	defer db.Close()

	// Initialize the global write ticker
	ticker := utils.NewTicker(cfg.DBWriteIntervalSeconds)
	go ticker.Run(ctx)

	relayerHealth := createHealthTrackers(&cfg)

	deciderConnection, err := createDeciderConnection(cfg.DeciderURL)
	if err != nil {
		logger.Fatal(
			"Failed to instantiate decider connection",
			zap.Error(err),
		)
		os.Exit(1)
	}
	defer deciderConnection.Close()

	messageHandlerFactories, err := createMessageHandlerFactories(
		logger,
		&cfg,
		deciderConnection,
	)
	if err != nil {
		logger.Fatal("Failed to create message handler factories", zap.Error(err))
		os.Exit(1)
	}

	signatureAggregator, err := aggregator.NewSignatureAggregator(
		network,
		messageCreator,
		cfg.SignatureCacheSize,
		sigAggMetrics.NewSignatureAggregatorMetrics(
			relayerMetricsRegistry,
		),
		platformvm.NewClient(cfg.GetPChainAPI().BaseURL),
		peerUtils.InitializeOptions(cfg.GetPChainAPI()),
	)
	if err != nil {
		logger.Fatal("Failed to create signature aggregator", zap.Error(err))
		os.Exit(1)
	}

	// Limits the global number of messages that can be processed concurrently by the application
	// to avoid trying to issue too many requests at once.
	processMessageSemaphore := make(chan struct{}, cfg.MaxConcurrentMessages)

	applicationRelayers, minHeights, err := createApplicationRelayers(
		context.Background(),
		logger,
		relayer.NewApplicationRelayerMetrics(relayerMetricsRegistry),
		db,
		ticker,
		network,
		&cfg,
		sourceClients,
		destinationClients,
		signatureAggregator,
		processMessageSemaphore,
	)
	if err != nil {
		logger.Fatal("Failed to create application relayers", zap.Error(err))
		os.Exit(1)
	}
	messageCoordinator := relayer.NewMessageCoordinator(
		logger,
		messageHandlerFactories,
		applicationRelayers,
		sourceClients,
	)

	networkHealthFunc := peers.GetNetworkHealthFunc(network, cfg.GetTrackedSubnets().List())

	// Each Listener goroutine will have an atomic bool that it can set to false to indicate an unrecoverable error
	api.HandleHealthCheck(logger, relayerHealth, networkHealthFunc)
	api.HandleRelay(logger, messageCoordinator)
	api.HandleRelayMessage(logger, messageCoordinator)

<<<<<<< HEAD
	healthCheckServer := &http.Server{
		Addr: fmt.Sprintf(":%d", cfg.APIPort),
	}

	// start the health check server
	go func() {
		err := healthCheckServer.ListenAndServe()
		if errors.Is(err, http.ErrServerClosed) {
			logger.Info("Health check server closed")
		} else if err != nil {
			logger.Fatal("Health check server exited with error", zap.Error(err))
			os.Exit(1)
=======
	errGroup.Go(func() error {
		httpServer := &http.Server{
			Addr: fmt.Sprintf(":%d", cfg.APIPort),
>>>>>>> dd5ed79b
		}
		// Handle graceful shutdown
		go func() {
			<-ctx.Done()
			if err := httpServer.Shutdown(context.Background()); err != nil {
				logger.Error("Failed to shutdown server", zap.Error(err))
			}
		}()

		if err := httpServer.ListenAndServe(); err != nil && err != http.ErrServerClosed {
			return fmt.Errorf("Failed to start server: %w", err)
		}

		return nil
	})

	// Create listeners for each of the subnets configured as a source
	for _, s := range cfg.SourceBlockchains {
		sourceBlockchain := s

		// errgroup will cancel the context when the first goroutine returns an error
		errGroup.Go(func() error {
			// runListener runs until it errors or the context is canceled by another goroutine
			return relayer.RunListener(
				ctx,
				logger,
				*sourceBlockchain,
				sourceClients[sourceBlockchain.GetBlockchainID()],
				relayerHealth[sourceBlockchain.GetBlockchainID()],
				minHeights[sourceBlockchain.GetBlockchainID()],
				messageCoordinator,
				cfg.MaxConcurrentMessages,
			)
		})
	}

	errChan := make(chan error, 1)
	go func() {
		errChan <- errGroup.Wait()
	}()

	sigChan := make(chan os.Signal, 1)
	signal.Notify(sigChan, os.Interrupt, syscall.SIGINT, syscall.SIGTERM)

	logger.Info("Initialization complete")

	select {
	case err := <-errChan:
		if err != nil {
			logger.Fatal("Relayer exiting", zap.Error(err))
		}
	case sig := <-sigChan:
		logger.Info("Receive os signal", zap.String("signal", sig.String()))

		logger.Info("Starting graceful shutdown...")

		// Stop health check server
		shutdownCtx, cancel := context.WithTimeout(context.Background(), 30*time.Second)
		defer cancel()
		if err := healthCheckServer.Shutdown(shutdownCtx); err != nil {
			logger.Error("Failed to shutdown health check server", zap.Error(err))
		} else {
			logger.Info("Health check server stopped")
		}

		// Stop network
		network.Shutdown()

		// Close db connection
		if err := db.Close(); err != nil {
			logger.Error("Failed to close db connections", zap.Error(err))
		} else {
			logger.Info("DB connections closed")
		}

		logger.Info("Graceful shutdown complete")
	}
}

// buildConfig parses the flags and builds the config
// Errors here should call log.Fatalf to exit the program
// since these errors are prior to building the logger struct
func buildConfig() config.Config {
	fs := config.BuildFlagSet()
	// Parse the flags
	if err := fs.Parse(os.Args[1:]); err != nil {
		config.DisplayUsageText()
		log.Fatalf("couldn't parse flags: %s", err)
	}
	// If the version flag is set, display the version then exit
	displayVersion, err := fs.GetBool(config.VersionKey)
	if err != nil {
		log.Fatalf("error reading %s flag value: %s", config.VersionKey, err)
	}
	if displayVersion {
		fmt.Printf("%s\n", version)
		os.Exit(0)
	}
	// If the help flag is set, output the usage text then exit
	help, err := fs.GetBool(config.HelpKey)
	if err != nil {
		log.Fatalf("error reading %s flag value: %s", config.HelpKey, err)
	}
	if help {
		config.DisplayUsageText()
		os.Exit(0)
	}

	v, err := config.BuildViper(fs)
	if err != nil {
		log.Fatalf("couldn't build viper: %s", err)
	}

	cfg, err := config.NewConfig(v)
	if err != nil {
		log.Fatalf("couldn't build config: %s", err)
	}
	return cfg
}

func createMessageHandlerFactories(
	logger logging.Logger,
	globalConfig *config.Config,
	deciderConnection *grpc.ClientConn,
) (map[ids.ID]map[common.Address]messages.MessageHandlerFactory, error) {
	messageHandlerFactories := make(map[ids.ID]map[common.Address]messages.MessageHandlerFactory)
	for _, sourceBlockchain := range globalConfig.SourceBlockchains {
		messageHandlerFactoriesForSource := make(map[common.Address]messages.MessageHandlerFactory)
		// Create message handler factories for each supported message protocol
		for addressStr, cfg := range sourceBlockchain.MessageContracts {
			address := common.HexToAddress(addressStr)
			format := cfg.MessageFormat
			var (
				m   messages.MessageHandlerFactory
				err error
			)
			switch config.ParseMessageProtocol(format) {
			case config.TELEPORTER:
				m, err = teleporter.NewMessageHandlerFactory(
					logger,
					address,
					cfg,
					deciderConnection,
				)
			case config.OFF_CHAIN_REGISTRY:
				m, err = offchainregistry.NewMessageHandlerFactory(
					logger,
					cfg,
				)
			default:
				m, err = nil, fmt.Errorf("invalid message format %s", format)
			}
			if err != nil {
				logger.Error("Failed to create message handler factory", zap.Error(err))
				return nil, err
			}
			messageHandlerFactoriesForSource[address] = m
		}
		messageHandlerFactories[sourceBlockchain.GetBlockchainID()] = messageHandlerFactoriesForSource
	}
	return messageHandlerFactories, nil
}

func createSourceClients(
	ctx context.Context,
	logger logging.Logger,
	cfg *config.Config,
) (map[ids.ID]ethclient.Client, error) {
	var err error
	clients := make(map[ids.ID]ethclient.Client)

	for _, sourceBlockchain := range cfg.SourceBlockchains {
		clients[sourceBlockchain.GetBlockchainID()], err = utils.NewEthClientWithConfig(
			ctx,
			sourceBlockchain.RPCEndpoint.BaseURL,
			sourceBlockchain.RPCEndpoint.HTTPHeaders,
			sourceBlockchain.RPCEndpoint.QueryParams,
		)
		if err != nil {
			logger.Error(
				"Failed to connect to node via RPC",
				zap.String("blockchainID", sourceBlockchain.BlockchainID),
				zap.Error(err),
			)
			return nil, err
		}
	}
	return clients, nil
}

// Returns a map of application relayers, as well as a map of source blockchain IDs to starting heights.
func createApplicationRelayers(
	ctx context.Context,
	logger logging.Logger,
	relayerMetrics *relayer.ApplicationRelayerMetrics,
	db database.RelayerDatabase,
	ticker *utils.Ticker,
	network peers.AppRequestNetwork,
	cfg *config.Config,
	sourceClients map[ids.ID]ethclient.Client,
	destinationClients map[ids.ID]vms.DestinationClient,
	signatureAggregator *aggregator.SignatureAggregator,
	processMessagesSemaphore chan struct{},
) (map[common.Hash]*relayer.ApplicationRelayer, map[ids.ID]uint64, error) {
	applicationRelayers := make(map[common.Hash]*relayer.ApplicationRelayer)
	minHeights := make(map[ids.ID]uint64)
	for _, sourceBlockchain := range cfg.SourceBlockchains {
		currentHeight, err := sourceClients[sourceBlockchain.GetBlockchainID()].BlockNumber(ctx)
		if err != nil {
			logger.Error("Failed to get current block height", zap.Error(err))
			return nil, nil, err
		}

		// Create the ApplicationRelayers
		applicationRelayersForSource, minHeight, err := createApplicationRelayersForSourceChain(
			ctx,
			logger,
			relayerMetrics,
			db,
			ticker,
			*sourceBlockchain,
			network,
			cfg,
			currentHeight,
			destinationClients,
			signatureAggregator,
			processMessagesSemaphore,
		)
		if err != nil {
			logger.Error(
				"Failed to create application relayers",
				zap.String("blockchainID", sourceBlockchain.BlockchainID),
				zap.Error(err),
			)
			return nil, nil, err
		}

		for relayerID, applicationRelayer := range applicationRelayersForSource {
			applicationRelayers[relayerID] = applicationRelayer
		}
		minHeights[sourceBlockchain.GetBlockchainID()] = minHeight

		logger.Info(
			"Created application relayers",
			zap.String("blockchainID", sourceBlockchain.BlockchainID),
		)
	}
	return applicationRelayers, minHeights, nil
}

// createApplicationRelayersForSourceChain creates Application Relayers for a given source blockchain.
func createApplicationRelayersForSourceChain(
	ctx context.Context,
	logger logging.Logger,
	metrics *relayer.ApplicationRelayerMetrics,
	db database.RelayerDatabase,
	ticker *utils.Ticker,
	sourceBlockchain config.SourceBlockchain,
	network peers.AppRequestNetwork,
	cfg *config.Config,
	currentHeight uint64,
	destinationClients map[ids.ID]vms.DestinationClient,
	signatureAggregator *aggregator.SignatureAggregator,
	processMessageSemaphore chan struct{},
) (map[common.Hash]*relayer.ApplicationRelayer, uint64, error) {
	// Create the ApplicationRelayers
	logger.Info(
		"Creating application relayers",
		zap.String("originBlockchainID", sourceBlockchain.BlockchainID),
	)
	applicationRelayers := make(map[common.Hash]*relayer.ApplicationRelayer)

	// Each ApplicationRelayer determines its starting height based on the configuration and database state.
	// The Listener begins processing messages starting from the minimum height across all the ApplicationRelayers
	// If catch up is disabled, the first block the ApplicationRelayer processes is the next block after the current height
	var height, minHeight uint64
	if !cfg.ProcessMissedBlocks {
		logger.Info(
			"processed-missed-blocks set to false, starting processing from chain head",
			zap.String("blockchainID", sourceBlockchain.GetBlockchainID().String()),
		)
		height = currentHeight + 1
		minHeight = height
	}

	for _, relayerID := range database.GetSourceBlockchainRelayerIDs(&sourceBlockchain) {
		// Calculate the catch-up starting block height, and update the min height if necessary
		if cfg.ProcessMissedBlocks {
			var err error
			height, err = database.CalculateStartingBlockHeight(
				logger,
				db,
				relayerID,
				sourceBlockchain.ProcessHistoricalBlocksFromHeight,
				currentHeight,
			)
			if err != nil {
				logger.Error(
					"Failed to calculate starting block height",
					zap.String("relayerID", relayerID.ID.String()),
					zap.Error(err),
				)
				return nil, 0, err
			}

			// Update the min height. This is the height that the listener will start processing from
			if minHeight == 0 || height < minHeight {
				minHeight = height
			}
		}

		checkpointManager, err := checkpoint.NewCheckpointManager(
			logger,
			db,
			ticker.Subscribe(),
			relayerID,
			height,
		)
		if err != nil {
			logger.Error(
				"Failed to create checkpoint manager",
				zap.String("relayerID", relayerID.ID.String()),
				zap.Error(err),
			)
			return nil, 0, err
		}

		applicationRelayer, err := relayer.NewApplicationRelayer(
			logger,
			metrics,
			network,
			relayerID,
			destinationClients[relayerID.DestinationBlockchainID],
			sourceBlockchain,
			checkpointManager,
			cfg,
			signatureAggregator,
			processMessageSemaphore,
		)
		if err != nil {
			logger.Error(
				"Failed to create application relayer",
				zap.String("relayerID", relayerID.ID.String()),
				zap.Error(err),
			)
			return nil, 0, err
		}
		applicationRelayers[relayerID.ID] = applicationRelayer

		logger.Info(
			"Created application relayer",
			zap.String("relayerID", relayerID.ID.String()),
			zap.String("sourceBlockchainID", relayerID.SourceBlockchainID.String()),
			zap.String("destinationBlockchainID", relayerID.DestinationBlockchainID.String()),
			zap.String("originSenderAddress", relayerID.OriginSenderAddress.String()),
			zap.String("destinationAddress", relayerID.DestinationAddress.String()),
		)
	}
	return applicationRelayers, minHeight, nil
}

// create a connection to the "should send message" decider service.
// if url is unspecified, returns a nil client pointer
func createDeciderConnection(url string) (*grpc.ClientConn, error) {
	if len(url) == 0 {
		return nil, nil
	}

	connection, err := grpc.NewClient(
		url,
		grpc.WithTransportCredentials(insecure.NewCredentials()),
	)
	if err != nil {
		return nil, fmt.Errorf(
			"Failed to instantiate grpc client: %w",
			err,
		)
	}

	return connection, nil
}

func createHealthTrackers(cfg *config.Config) map[ids.ID]*atomic.Bool {
	healthTrackers := make(map[ids.ID]*atomic.Bool, len(cfg.SourceBlockchains))
	for _, sourceBlockchain := range cfg.SourceBlockchains {
		healthTrackers[sourceBlockchain.GetBlockchainID()] = atomic.NewBool(true)
	}
	return healthTrackers
}<|MERGE_RESOLUTION|>--- conflicted
+++ resolved
@@ -279,24 +279,9 @@
 	api.HandleRelay(logger, messageCoordinator)
 	api.HandleRelayMessage(logger, messageCoordinator)
 
-<<<<<<< HEAD
-	healthCheckServer := &http.Server{
-		Addr: fmt.Sprintf(":%d", cfg.APIPort),
-	}
-
-	// start the health check server
-	go func() {
-		err := healthCheckServer.ListenAndServe()
-		if errors.Is(err, http.ErrServerClosed) {
-			logger.Info("Health check server closed")
-		} else if err != nil {
-			logger.Fatal("Health check server exited with error", zap.Error(err))
-			os.Exit(1)
-=======
 	errGroup.Go(func() error {
 		httpServer := &http.Server{
 			Addr: fmt.Sprintf(":%d", cfg.APIPort),
->>>>>>> dd5ed79b
 		}
 		// Handle graceful shutdown
 		go func() {
