--- conflicted
+++ resolved
@@ -309,23 +309,21 @@
 
   - The AWS region in which the KMS key is located. Required if `kms-key-id` is provided.
 
-<<<<<<< HEAD
+  `"block-gas-limit": unsigned integer`
+
+  - The maximum amount of gas that can be used in a single block on this blockchain. The relayer will not attempt to deliver messages that require more gas than this limit to the given chain. Defaults to 12,000,000 if not set for a given chain.
+
+  `"max-base-fee": unsigned integer`
+
+  - The maximum base fee gas price (in WEI) the relayer is willing to pay on this blockchain. If zero or left unset, the relayer will use a multiple of the current base fee estimation, and not have an explicit maximum.
+
+  `"max-priority-fee-per-gas": unsigned interger`
+
+  - The maximum priority fee per gas (in WEI) that the relayer is willing to pay to incentivize transactions being included on this blockchain. The relayer will use the current estimation of the required gas tip cap for this blockchain, up to a maximum of this configured value. Defaults to 2.5 GWEI.
+
   `"block-acceptance-timeout-seconds": uint64`
 
   - The time in seconds to wait for a sent transaction to be included in a block when verifying transaction receipts before erroring out. If omitted, defaults to 30 seconds.
-=======
-  `"block-gas-limit": unsigned integer`
-
-  - The maximum amount of gas that can be used in a single block on this blockchain. The relayer will not attempt to deliver messages that require more gas than this limit to the given chain. Defaults to 12,000,000 if not set for a given chain.
-
-  `"max-base-fee": unsigned integer`
-
-  - The maximum base fee gas price (in WEI) the relayer is willing to pay on this blockchain. If zero or left unset, the relayer will use a multiple of the current base fee estimation, and not have an explicit maximum.
-
-  `"max-priority-fee-per-gas": unsigned interger`
-
-  - The maximum priority fee per gas (in WEI) that the relayer is willing to pay to incentivize transactions being included on this blockchain. The relayer will use the current estimation of the required gas tip cap for this blockchain, up to a maximum of this configured value. Defaults to 2.5 GWEI.
->>>>>>> 9f66b616
 
 `"decider-url": string`
 
