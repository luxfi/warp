--- conflicted
+++ resolved
@@ -20,10 +20,7 @@
 
 	"github.com/ava-labs/icm-services/config"
 	"github.com/ava-labs/icm-services/peers/utils"
-<<<<<<< HEAD
 	sharedUtils "github.com/ava-labs/icm-services/utils"
-=======
->>>>>>> be8a7c32
 )
 
 var _ CanonicalValidatorState = &CanonicalValidatorClient{}
@@ -34,15 +31,9 @@
 	avalancheWarp.ValidatorState
 
 	GetSubnetID(ctx context.Context, blockchainID ids.ID) (ids.ID, error)
-<<<<<<< HEAD
 	GetLatestHeight(ctx context.Context) (uint64, error)
-	GetCurrentValidatorSet(ctx context.Context, subnetID ids.ID) (validators.WarpSet, error)
-	GetAllValidatorSets(ctx context.Context, pchainHeight uint64) (map[ids.ID]validators.WarpSet, error)
-	GetProposedValidators(ctx context.Context, subnetID ids.ID) (map[ids.NodeID]*validators.GetValidatorOutput, error)
-=======
 	GetAllValidatorSets(ctx context.Context, pchainHeight uint64) (map[ids.ID]validators.WarpSet, error)
 	GetProposedValidators(ctx context.Context, subnetID ids.ID) (validators.WarpSet, error)
->>>>>>> be8a7c32
 }
 
 // CanonicalValidatorClient wraps [platformvm.Client] and implements [CanonicalValidatorState]
@@ -62,7 +53,6 @@
 	}
 }
 
-<<<<<<< HEAD
 func (v *CanonicalValidatorClient) GetLatestHeight(ctx context.Context) (uint64, error) {
 	ctx, cancel := context.WithTimeout(ctx, sharedUtils.DefaultRPCTimeout)
 	defer cancel()
@@ -74,33 +64,6 @@
 	return height, nil
 }
 
-func (v *CanonicalValidatorClient) GetCurrentValidatorSet(
-	ctx context.Context,
-	subnetID ids.ID,
-) (validators.WarpSet, error) {
-	// Get the canonical validator set at the specified P-Chain height
-	ctx, cancel := context.WithTimeout(ctx, sharedUtils.DefaultRPCTimeout)
-	defer cancel()
-	canonicalSubnetValidators, err := avalancheWarp.GetCanonicalValidatorSetFromSubnetID(
-		ctx,
-		v,
-		pchainapi.ProposedHeight,
-		subnetID,
-	)
-	if err != nil {
-		v.logger.Error(
-			"Failed to get the canonical subnet validator set",
-			zap.String("subnetID", subnetID.String()),
-			zap.Error(err),
-		)
-		return validators.WarpSet{}, err
-	}
-
-	return canonicalSubnetValidators, nil
-}
-
-=======
->>>>>>> be8a7c32
 func (v *CanonicalValidatorClient) GetSubnetID(ctx context.Context, blockchainID ids.ID) (ids.ID, error) {
 	return v.client.ValidatedBy(ctx, blockchainID, v.options...)
 }
@@ -116,11 +79,7 @@
 			zap.String("subnetID", subnetID.String()),
 			zap.Error(err),
 		)
-<<<<<<< HEAD
-		return nil, err
-=======
 		return validators.WarpSet{}, err
->>>>>>> be8a7c32
 	}
 	return validators.FlattenValidatorSet(res)
 }
@@ -140,7 +99,6 @@
 			zap.Uint64("pChainHeight", height),
 			zap.Error(err),
 		)
-<<<<<<< HEAD
 		return nil, err
 	}
 	return res, nil
@@ -148,26 +106,6 @@
 
 // Gets the validator set of the given subnet at the given P-chain block height.
 // Uses [platform.getValidatorsAt] with supplied height
-func (v *CanonicalValidatorClient) GetAllValidatorSets(
-	ctx context.Context,
-	height uint64,
-) (map[ids.ID]validators.WarpSet, error) {
-	res, err := v.client.GetAllValidatorsAt(ctx, pchainapi.Height(height), v.options...)
-	if err != nil {
-		v.logger.Debug(
-			"Error fetching validators at height",
-			zap.Uint64("pChainHeight", height),
-			zap.Error(err),
-		)
-=======
->>>>>>> be8a7c32
-		return nil, err
-	}
-	return res, nil
-}
-
-// Gets all the validator sets at the given P-chain block height.
-// Uses [platform.getAllValidatorsAt] with supplied height
 func (v *CanonicalValidatorClient) GetAllValidatorSets(
 	ctx context.Context,
 	height uint64,
