// Copyright (C) 2024, Ava Labs, Inc. All rights reserved.
// See the file LICENSE for licensing terms.

package peers

import (
	"context"
	"net/netip"

	"github.com/ava-labs/avalanchego/api/info"
	"github.com/ava-labs/avalanchego/ids"
	"github.com/ava-labs/avalanchego/utils/rpc"
	"github.com/ava-labs/avalanchego/vms/platformvm/signer"
	"github.com/ava-labs/awm-relayer/config"
	"github.com/ava-labs/awm-relayer/peers/utils"
)

// InfoAPI is a wrapper around the info.Client,
// and provides additional options for the API
// passed in the config.
type InfoAPI struct {
	client  info.Client
	options []rpc.Option
}

func NewInfoAPI(apiConfig *config.APIConfig) (*InfoAPI, error) {
	client := info.NewClient(apiConfig.BaseURL)
	options := utils.InitializeOptions(apiConfig)
	return &InfoAPI{
		client:  client,
		options: options,
	}, nil
}

func (i *InfoAPI) GetBlockchainID(ctx context.Context, alias string) (ids.ID, error) {
	return i.client.GetBlockchainID(ctx, alias, i.options...)
}

func (i *InfoAPI) GetNetworkID(ctx context.Context) (uint32, error) {
	return i.client.GetNetworkID(ctx, i.options...)
}

func (i *InfoAPI) GetNetworkName(ctx context.Context) (string, error) {
	return i.client.GetNetworkName(ctx, i.options...)
}

func (i *InfoAPI) GetNodeID(ctx context.Context) (ids.NodeID, *signer.ProofOfPossession, error) {
	return i.client.GetNodeID(ctx, i.options...)
}

func (i *InfoAPI) GetNodeIP(ctx context.Context) (netip.AddrPort, error) {
	return i.client.GetNodeIP(ctx, i.options...)
}

func (i *InfoAPI) GetNodeVersion(ctx context.Context) (*info.GetNodeVersionReply, error) {
	return i.client.GetNodeVersion(ctx, i.options...)
}

func (i *InfoAPI) GetTxFee(ctx context.Context) (*info.GetTxFeeResponse, error) {
	return i.client.GetTxFee(ctx, i.options...)
}

func (i *InfoAPI) GetVMs(ctx context.Context) (map[ids.ID][]string, error) {
	return i.client.GetVMs(ctx, i.options...)
}

func (i *InfoAPI) IsBootstrapped(ctx context.Context, chainID string) (bool, error) {
	return i.client.IsBootstrapped(ctx, chainID, i.options...)
}

<<<<<<< HEAD
func (i *InfoAPI) Peers(ctx context.Context, nodes []ids.NodeID) ([]info.Peer, error) {
	return i.client.Peers(ctx, nodes, i.options...)
=======
func (i *InfoAPI) Peers(ctx context.Context, nodeIDs []ids.NodeID) ([]info.Peer, error) {
	return i.client.Peers(ctx, nodeIDs, i.options...)
>>>>>>> 0648caab
}

func (i *InfoAPI) Uptime(ctx context.Context) (*info.UptimeResponse, error) {
	return i.client.Uptime(ctx, i.options...)
}<|MERGE_RESOLUTION|>--- conflicted
+++ resolved
@@ -68,13 +68,8 @@
 	return i.client.IsBootstrapped(ctx, chainID, i.options...)
 }
 
-<<<<<<< HEAD
-func (i *InfoAPI) Peers(ctx context.Context, nodes []ids.NodeID) ([]info.Peer, error) {
-	return i.client.Peers(ctx, nodes, i.options...)
-=======
 func (i *InfoAPI) Peers(ctx context.Context, nodeIDs []ids.NodeID) ([]info.Peer, error) {
 	return i.client.Peers(ctx, nodeIDs, i.options...)
->>>>>>> 0648caab
 }
 
 func (i *InfoAPI) Uptime(ctx context.Context) (*info.UptimeResponse, error) {
