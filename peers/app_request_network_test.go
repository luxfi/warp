--- conflicted
+++ resolved
@@ -10,17 +10,13 @@
 
 	"github.com/ava-labs/avalanchego/ids"
 	"github.com/ava-labs/avalanchego/network/peer"
-	"github.com/ava-labs/avalanchego/snow/validators"
+	snowVdrs "github.com/ava-labs/avalanchego/snow/validators"
 	"github.com/ava-labs/avalanchego/utils/crypto/bls"
 	"github.com/ava-labs/avalanchego/utils/crypto/bls/signer/localsigner"
 	"github.com/ava-labs/avalanchego/utils/linked"
 	"github.com/ava-labs/avalanchego/utils/logging"
 	"github.com/ava-labs/avalanchego/utils/set"
 	pchainapi "github.com/ava-labs/avalanchego/vms/platformvm/api"
-<<<<<<< HEAD
-=======
-	"github.com/ava-labs/avalanchego/vms/platformvm/warp"
->>>>>>> 08eb70f4
 	"github.com/ava-labs/icm-services/cache"
 	"github.com/ava-labs/icm-services/peers/avago_mocks"
 	validator_mocks "github.com/ava-labs/icm-services/peers/validators/mocks"
@@ -35,7 +31,7 @@
 	vdr1 := makeValidator(t, 10, 1)
 	vdr2 := makeValidator(t, 20, 1)
 	vdr3 := makeValidator(t, 30, 2)
-	vdrs := []*validators.Warp{&vdr1, &vdr2, &vdr3}
+	vdrs := []*snowVdrs.Warp{&vdr1, &vdr2, &vdr3}
 	nodeValidatorIndexMap := map[ids.NodeID]int{
 		vdr1.NodeIDs[0]: 0,
 		vdr2.NodeIDs[0]: 1,
@@ -76,21 +72,21 @@
 
 	testCases := []struct {
 		name                    string
-		validators              []*validators.Warp
+		validators              []*snowVdrs.Warp
 		connectedNodes          []ids.NodeID
 		expectedConnectedWeight uint64
 		expectedTotalWeight     uint64
 	}{
 		{
 			name:                    "no connected nodes, one validator",
-			validators:              []*validators.Warp{&validator1_1},
+			validators:              []*snowVdrs.Warp{&validator1_1},
 			connectedNodes:          []ids.NodeID{},
 			expectedConnectedWeight: 0,
 			expectedTotalWeight:     1,
 		},
 		{
 			name:       "all validators, missing one nodeID",
-			validators: []*validators.Warp{&validator1_1, &validator2_1, &validator3_2},
+			validators: []*snowVdrs.Warp{&validator1_1, &validator2_1, &validator3_2},
 			connectedNodes: []ids.NodeID{
 				validator1_1.NodeIDs[0],
 				validator2_1.NodeIDs[0],
@@ -102,7 +98,7 @@
 		},
 		{
 			name:       "fully connected",
-			validators: []*validators.Warp{&validator1_1, &validator2_1, &validator3_2},
+			validators: []*snowVdrs.Warp{&validator1_1, &validator2_1, &validator3_2},
 			connectedNodes: []ids.NodeID{
 				validator1_1.NodeIDs[0],
 				validator2_1.NodeIDs[0],
@@ -114,7 +110,7 @@
 		},
 		{
 			name:       "missing conn to double node validator",
-			validators: []*validators.Warp{&validator1_1, &validator2_1, &validator3_2},
+			validators: []*snowVdrs.Warp{&validator1_1, &validator2_1, &validator3_2},
 			connectedNodes: []ids.NodeID{
 				validator1_1.NodeIDs[0],
 				validator2_1.NodeIDs[0],
@@ -124,7 +120,7 @@
 		},
 		{
 			name:       "irrelevant nodes",
-			validators: []*validators.Warp{&validator1_1, &validator2_1},
+			validators: []*snowVdrs.Warp{&validator1_1, &validator2_1},
 			connectedNodes: []ids.NodeID{
 				validator1_1.NodeIDs[0],
 				validator2_1.NodeIDs[0],
@@ -138,36 +134,21 @@
 		t.Run(testCase.name, func(t *testing.T) {
 			mockNetwork := avago_mocks.NewMockNetwork(ctrl)
 			mockValidatorClient := validator_mocks.NewMockCanonicalValidatorState(ctrl)
-<<<<<<< HEAD
-			vdrsCache := cache.NewTTLCache[ids.ID, validators.WarpSet](canonicalValidatorSetCacheTTL)
-=======
 			vdrsCache := cache.NewTTLCache[ids.ID, snowVdrs.WarpSet](canonicalValidatorSetCacheTTL)
->>>>>>> 08eb70f4
 			arNetwork := appRequestNetwork{
 				network:                    mockNetwork,
 				validatorClient:            mockValidatorClient,
 				metrics:                    metrics,
 				logger:                     logging.NoLog{},
 				canonicalValidatorSetCache: vdrsCache,
-<<<<<<< HEAD
-				epochedValidatorSetCache:   cache.NewFIFOCache[uint64, map[ids.ID]validators.WarpSet](100),
-=======
-				epochedValidatorSetCache:   make(map[ids.ID]*cache.LRUCache[uint64, snowVdrs.WarpSet]),
-				epochedCacheLock:           sync.RWMutex{},
->>>>>>> 08eb70f4
+				epochedValidatorSetCache:   cache.NewFIFOCache[uint64, map[ids.ID]snowVdrs.WarpSet](100),
 			}
 			var totalWeight uint64
 			for _, vdr := range testCase.validators {
 				totalWeight += vdr.Weight
 			}
-<<<<<<< HEAD
 			mockValidatorClient.EXPECT().GetCurrentValidatorSet(gomock.Any(), subnetID).Return(
-				validators.WarpSet{
-=======
-			mockValidatorClient.EXPECT().GetCurrentCanonicalValidatorSet(
-				gomock.Any(), subnetID, uint64(pchainapi.ProposedHeight)).Return(
 				snowVdrs.WarpSet{
->>>>>>> 08eb70f4
 					Validators:  testCase.validators,
 					TotalWeight: testCase.expectedTotalWeight,
 				},
@@ -199,7 +180,7 @@
 		logger:             logging.NoLog{},
 		validatorClient:    mockValidatorClient,
 		metrics:            metrics,
-		manager:            validators.NewManager(),
+		manager:            snowVdrs.NewManager(),
 		lruSubnets:         linked.NewHashmapWithSize[ids.ID, interface{}](maxNumSubnets),
 		validatorSetLock:   new(sync.Mutex),
 		trackedSubnetsLock: new(sync.RWMutex),
@@ -208,13 +189,9 @@
 	require.Zero(t, arNetwork.lruSubnets.Len())
 	mockValidatorClient.EXPECT().GetCurrentValidatorSet(
 		gomock.Any(), gomock.Any(),
-	).Return(validators.WarpSet{}, nil).AnyTimes()
+	).Return(snowVdrs.WarpSet{}, nil).AnyTimes()
 	for range maxNumSubnets {
-<<<<<<< HEAD
-		arNetwork.TrackSubnet(context.Background(), ids.GenerateTestID())
-=======
 		arNetwork.TrackSubnet(t.Context(), ids.GenerateTestID())
->>>>>>> 08eb70f4
 	}
 	require.Equal(t, arNetwork.trackedSubnets.Len(), arNetwork.lruSubnets.Len())
 	require.Equal(t, arNetwork.trackedSubnets.Len(), maxNumSubnets)
@@ -223,11 +200,8 @@
 	newSubnetID := ids.GenerateTestID()
 	oldestSubnetID, _, ok := arNetwork.lruSubnets.Oldest()
 	require.True(t, ok)
-<<<<<<< HEAD
-	arNetwork.TrackSubnet(context.Background(), newSubnetID)
-=======
+
 	arNetwork.TrackSubnet(t.Context(), newSubnetID)
->>>>>>> 08eb70f4
 	require.Equal(t, maxNumSubnets, arNetwork.trackedSubnets.Len())
 	require.Equal(t, maxNumSubnets, arNetwork.lruSubnets.Len())
 	require.False(t, arNetwork.trackedSubnets.Contains(oldestSubnetID))
@@ -246,7 +220,7 @@
 	require.False(t, it.Next())
 }
 
-func makeValidator(t *testing.T, weight uint64, numNodeIDs int) validators.Warp {
+func makeValidator(t *testing.T, weight uint64, numNodeIDs int) snowVdrs.Warp {
 	localSigner, err := localsigner.New()
 	require.NoError(t, err)
 	pk := localSigner.PublicKey()
@@ -255,7 +229,7 @@
 	for i := 0; i < numNodeIDs; i++ {
 		nodeIDs[i] = ids.GenerateTestNodeID()
 	}
-	return validators.Warp{
+	return snowVdrs.Warp{
 		PublicKey:      pk,
 		PublicKeyBytes: bls.PublicKeyToUncompressedBytes(pk),
 		Weight:         weight,
