// Copyright (C) 2023, Ava Labs, Inc. All rights reserved.
// See the file LICENSE for licensing terms.

//go:generate mockgen -source=$GOFILE -destination=./mocks/mock_app_request_network.go -package=mocks
//go:generate mockgen -destination=./avago_mocks/mock_network.go -package=avago_mocks github.com/ava-labs/avalanchego/network Network

package peers

import (
	"context"
	"encoding/hex"
	"errors"
	"fmt"
	"math/big"
	"sync"
	"time"

	"github.com/ava-labs/avalanchego/api/info"
	"github.com/ava-labs/avalanchego/ids"
	"github.com/ava-labs/avalanchego/message"
	"github.com/ava-labs/avalanchego/network"
	avagoCommon "github.com/ava-labs/avalanchego/snow/engine/common"
	snowVdrs "github.com/ava-labs/avalanchego/snow/validators"
	vdrs "github.com/ava-labs/avalanchego/snow/validators"
	"github.com/ava-labs/avalanchego/subnets"
	"github.com/ava-labs/avalanchego/utils/constants"
	"github.com/ava-labs/avalanchego/utils/logging"
	"github.com/ava-labs/avalanchego/utils/sampler"
	"github.com/ava-labs/avalanchego/utils/set"
	"github.com/ava-labs/avalanchego/vms/platformvm"
	"github.com/ava-labs/avalanchego/vms/platformvm/warp"
	avalancheWarp "github.com/ava-labs/avalanchego/vms/platformvm/warp"
	"github.com/ava-labs/icm-services/peers/utils"
	"github.com/ava-labs/icm-services/peers/validators"
	subnetWarp "github.com/ava-labs/subnet-evm/precompile/contracts/warp"

	sharedUtils "github.com/ava-labs/icm-services/utils"
	"github.com/prometheus/client_golang/prometheus"
	"go.uber.org/zap"
)

const (
	InboundMessageChannelSize = 1000
	ValidatorRefreshPeriod    = time.Second * 5
	NumBootstrapNodes         = 5
	maxTrackedSubnets         = 16
)

var (
<<<<<<< HEAD
	errNotEnoughConnectedStake = errors.New("failed to connect to a threshold of stake")
	errTrackingTooManySubnets  = errors.New(fmt.Sprintf("cannot track more than %d subnets", maxTrackedSubnets))
=======
	ErrNotEnoughConnectedStake = errors.New("failed to connect to a threshold of stake")
>>>>>>> 8581b5ad
)

type AppRequestNetwork interface {
	GetConnectedCanonicalValidators(subnetID ids.ID) (
		*ConnectedCanonicalValidators,
		error,
	)
	GetSubnetID(blockchainID ids.ID) (ids.ID, error)
	RegisterAppRequest(requestID ids.RequestID)
	RegisterRequestID(
		requestID uint32,
		numExpectedResponse int,
	) chan message.InboundMessage
	Send(
		msg message.OutboundMessage,
		nodeIDs set.Set[ids.NodeID],
		subnetID ids.ID,
		allower subnets.Allower,
	) set.Set[ids.NodeID]
	Shutdown()
	TrackSubnet(subnetID ids.ID)
}

type appRequestNetwork struct {
	network         network.Network
	handler         *RelayerExternalHandler
	infoAPI         *InfoAPI
	logger          logging.Logger
	lock            *sync.RWMutex
	validatorClient validators.CanonicalValidatorState
	metrics         *AppRequestNetworkMetrics

	trackedSubnets set.Set[ids.ID]
	manager        vdrs.Manager
}

// NewNetwork creates a P2P network client for interacting with validators
func NewNetwork(
	logger logging.Logger,
	registerer prometheus.Registerer,
	trackedSubnets set.Set[ids.ID],
	manuallyTrackedPeers []info.Peer,
	cfg Config,
) (AppRequestNetwork, error) {
	metrics, err := newAppRequestNetworkMetrics(registerer)
	if err != nil {
		logger.Error("Failed to create app request network metrics", zap.Error(err))
		return nil, err
	}

	// Create the handler for handling inbound app responses
	handler, err := NewRelayerExternalHandler(logger, metrics)
	if err != nil {
		logger.Error(
			"Failed to create p2p network handler",
			zap.Error(err),
		)
		return nil, err
	}

	infoAPI, err := NewInfoAPI(cfg.GetInfoAPI())
	if err != nil {
		logger.Error(
			"Failed to create info API",
			zap.Error(err),
		)
		return nil, err
	}
	networkID, err := infoAPI.GetNetworkID(context.Background())
	if err != nil {
		logger.Error(
			"Failed to get network ID",
			zap.Error(err),
		)
		return nil, err
	}

	if trackedSubnets.Len() > maxTrackedSubnets {
		return nil, errTrackingTooManySubnets
	}

	validatorClient := validators.NewCanonicalValidatorClient(logger, cfg.GetPChainAPI())
	manager := snowVdrs.NewManager()

	networkMetrics := prometheus.NewRegistry()

	// Primary network must not be explicitly tracked so removing it prior to creating TestNetworkConfig
	trackedSubnets.Remove(constants.PrimaryNetworkID)
	testNetworkConfig, err := network.NewTestNetworkConfig(
		networkMetrics,
		networkID,
		manager,
		trackedSubnets,
	)
	if err != nil {
		logger.Error(
			"Failed to create test network config",
			zap.Error(err),
		)
		return nil, err
	}
	testNetworkConfig.AllowPrivateIPs = cfg.GetAllowPrivateIPs()

	testNetwork, err := network.NewTestNetwork(logger, networkMetrics, testNetworkConfig, handler)
	if err != nil {
		logger.Error(
			"Failed to create test network",
			zap.Error(err),
		)
		return nil, err
	}

	for _, peer := range manuallyTrackedPeers {
		logger.Info(
			"Manually Tracking peer (startup)",
			zap.Stringer("ID", peer.ID),
			zap.Stringer("IP", peer.PublicIP),
		)
		testNetwork.ManuallyTrack(peer.ID, peer.PublicIP)
	}

	// Connect to a sample of the primary network validators, with connection
	// info pulled from the info API
	peers, err := infoAPI.Peers(context.Background(), nil)
	if err != nil {
		logger.Error(
			"Failed to get peers",
			zap.Error(err),
		)
		return nil, err
	}
	peersMap := make(map[ids.NodeID]info.Peer)
	for _, peer := range peers {
		peersMap[peer.ID] = peer
	}

	pClient := platformvm.NewClient(cfg.GetPChainAPI().BaseURL)
	options := utils.InitializeOptions(cfg.GetPChainAPI())
	vdrs, err := pClient.GetCurrentValidators(context.Background(), constants.PrimaryNetworkID, nil, options...)
	if err != nil {
		logger.Error("Failed to get current validators", zap.Error(err))
		return nil, err
	}

	// Sample until we've connected to the target number of bootstrap nodes
	s := sampler.NewUniform()
	s.Initialize(uint64(len(vdrs)))
	numConnected := 0
	for numConnected < NumBootstrapNodes {
		i, ok := s.Next()
		if !ok {
			// If we've sampled all the nodes and still haven't connected to the target number of bootstrap nodes,
			// then warn and stop sampling by either returning an error or breaking
			logger.Warn(
				"Failed to connect to enough bootstrap nodes",
				zap.Int("targetBootstrapNodes", NumBootstrapNodes),
				zap.Int("numAvailablePeers", len(peers)),
				zap.Int("connectedBootstrapNodes", numConnected),
			)
			if numConnected == 0 {
				return nil, fmt.Errorf("failed to connect to any bootstrap nodes")
			}
			break
		}
		if peer, ok := peersMap[vdrs[i].NodeID]; ok {
			logger.Info(
				"Manually tracking bootstrap node",
				zap.Stringer("ID", peer.ID),
				zap.Stringer("IP", peer.PublicIP),
			)
			testNetwork.ManuallyTrack(peer.ID, peer.PublicIP)
			numConnected++
		}
	}

	go logger.RecoverAndPanic(func() {
		testNetwork.Dispatch()
	})

	arNetwork := &appRequestNetwork{
		network:         testNetwork,
		handler:         handler,
		infoAPI:         infoAPI,
		logger:          logger,
		lock:            new(sync.RWMutex),
		validatorClient: validatorClient,
		metrics:         metrics,
		trackedSubnets:  trackedSubnets,
		manager:         manager,
	}

	arNetwork.startUpdateValidators()

	return arNetwork, nil
}

// Helper to scope read lock acquisition
func (n *appRequestNetwork) containsSubnet(subnetID ids.ID) bool {
	n.lock.RLock()
	defer n.lock.RUnlock()
	return n.trackedSubnets.Contains(subnetID)
}

// TrackSubnet adds the subnet to the list of tracked subnets
// and initiates the connections to the subnet's validators asynchronously
func (n *appRequestNetwork) TrackSubnet(subnetID ids.ID) {
	if n.containsSubnet(subnetID) {
		return
	}

	n.logger.Debug("Tracking subnet", zap.Stringer("subnetID", subnetID))
	n.trackedSubnets.Add(subnetID)
	n.updateValidatorSet(context.Background(), subnetID)
}

func (n *appRequestNetwork) startUpdateValidators() {
	go func() {
		// Fetch validators immediately when called, and refresh every ValidatorRefreshPeriod
		ticker := time.NewTicker(ValidatorRefreshPeriod)
		for ; true; <-ticker.C {
			n.logger.Debug(
				"Fetching validators for subnets",
				zap.Any("subnetIDs", append([]ids.ID{constants.PrimaryNetworkID}, n.trackedSubnets.List()...)),
			)
			n.updateValidatorSet(context.Background(), constants.PrimaryNetworkID)
			for _, subnet := range n.trackedSubnets.List() {
				n.updateValidatorSet(context.Background(), subnet)
			}
		}
	}()
}

func (n *appRequestNetwork) updateValidatorSet(
	ctx context.Context,
	subnetID ids.ID,
) error {
	n.lock.Lock()
	defer n.lock.Unlock()

	// Fetch the subnet validators from the P-Chain
	validators, err := n.validatorClient.GetProposedValidators(ctx, subnetID)
	if err != nil {
		return err
	}

	validatorsMap := make(map[ids.NodeID]*vdrs.GetValidatorOutput)
	for _, vdr := range validators {
		validatorsMap[vdr.NodeID] = vdr
	}

	// Remove any elements from the manager that are not in the new validator set
	currentVdrs := n.manager.GetValidatorIDs(subnetID)
	for _, nodeID := range currentVdrs {
		if _, ok := validatorsMap[nodeID]; !ok {
			n.logger.Debug("Removing validator", zap.Stringer("nodeID", nodeID), zap.Stringer("subnetID", subnetID))
			weight := n.manager.GetWeight(subnetID, nodeID)
			if err := n.manager.RemoveWeight(subnetID, nodeID, weight); err != nil {
				return err
			}
		}
	}

	// Add any elements from the new validator set that are not in the manager
	for _, vdr := range validators {
		if _, ok := n.manager.GetValidator(subnetID, vdr.NodeID); !ok {
			n.logger.Debug("Adding validator", zap.Stringer("nodeID", vdr.NodeID), zap.Stringer("subnetID", subnetID))
			if err := n.manager.AddStaker(
				subnetID,
				vdr.NodeID,
				vdr.PublicKey,
				ids.Empty,
				vdr.Weight,
			); err != nil {
				return err
			}
		}
	}
	return nil
}

func (n *appRequestNetwork) Shutdown() {
	n.network.StartClose()
}

// Helper struct to hold connected validator information
// Warp Validators sharing the same BLS key may consist of multiple nodes,
// so we need to track the node ID to validator index mapping
type ConnectedCanonicalValidators struct {
	ConnectedWeight       uint64
	ConnectedNodes        set.Set[ids.NodeID]
	ValidatorSet          avalancheWarp.CanonicalValidatorSet
	NodeValidatorIndexMap map[ids.NodeID]int
}

// Returns the Warp Validator and its index in the canonical Validator ordering for a given nodeID
func (c *ConnectedCanonicalValidators) GetValidator(nodeID ids.NodeID) (*warp.Validator, int) {
	return c.ValidatorSet.Validators[c.NodeValidatorIndexMap[nodeID]], c.NodeValidatorIndexMap[nodeID]
}

// GetConnectedCanonicalValidators returns the validator information in canonical ordering for the given subnet
// at the time of the call, as well as the total weight of the validators that this network is connected to
func (n *appRequestNetwork) GetConnectedCanonicalValidators(subnetID ids.ID) (*ConnectedCanonicalValidators, error) {
	// Get the subnet's current canonical validator set
	startPChainAPICall := time.Now()
	validatorSet, err := n.validatorClient.GetCurrentCanonicalValidatorSet(subnetID)
	n.setPChainAPICallLatencyMS(float64(time.Since(startPChainAPICall).Milliseconds()))
	if err != nil {
		return nil, err
	}

	// We make queries to node IDs, not unique validators as represented by a BLS pubkey, so we need this map to track
	// responses from nodes and populate the signatureMap with the corresponding validator signature
	// This maps node IDs to the index in the canonical validator set
	nodeValidatorIndexMap := make(map[ids.NodeID]int)
	nodeIDs := set.NewSet[ids.NodeID](len(nodeValidatorIndexMap))
	for i, vdr := range validatorSet.Validators {
		for _, node := range vdr.NodeIDs {
			nodeValidatorIndexMap[node] = i
			nodeIDs.Add(node)
		}
	}

	peerInfo := n.network.PeerInfo(nodeIDs.List())
	connectedPeers := set.NewSet[ids.NodeID](len(nodeIDs))
	for _, peer := range peerInfo {
		if nodeIDs.Contains(peer.ID) {
			connectedPeers.Add(peer.ID)
		}
	}

	// Calculate the total weight of connected validators.
	connectedWeight := calculateConnectedWeight(validatorSet.Validators, nodeValidatorIndexMap, connectedPeers)

	return &ConnectedCanonicalValidators{
		ConnectedWeight:       connectedWeight,
		ConnectedNodes:        connectedPeers,
		ValidatorSet:          validatorSet,
		NodeValidatorIndexMap: nodeValidatorIndexMap,
	}, nil
}

func (n *appRequestNetwork) Send(
	msg message.OutboundMessage,
	nodeIDs set.Set[ids.NodeID],
	subnetID ids.ID,
	allower subnets.Allower,
) set.Set[ids.NodeID] {
	return n.network.Send(msg, avagoCommon.SendConfig{NodeIDs: nodeIDs}, subnetID, allower)
}

func (n *appRequestNetwork) RegisterAppRequest(requestID ids.RequestID) {
	n.handler.RegisterAppRequest(requestID)
}
func (n *appRequestNetwork) RegisterRequestID(requestID uint32, numExpectedResponse int) chan message.InboundMessage {
	return n.handler.RegisterRequestID(requestID, numExpectedResponse)
}
func (n *appRequestNetwork) GetSubnetID(blockchainID ids.ID) (ids.ID, error) {
	return n.validatorClient.GetSubnetID(context.Background(), blockchainID)
}

//
// Metrics
//

func (n *appRequestNetwork) setPChainAPICallLatencyMS(latency float64) {
	n.metrics.pChainAPICallLatencyMS.Observe(latency)
}

// Non-receiver util functions

func GetNetworkHealthFunc(network AppRequestNetwork, subnetIDs []ids.ID) func(context.Context) error {
	return func(context.Context) error {
		for _, subnetID := range subnetIDs {
			connectedValidators, err := network.GetConnectedCanonicalValidators(subnetID)
			if err != nil {
				return fmt.Errorf(
					"failed to get connected validators: %s, %w", subnetID, err)
			}
			if !sharedUtils.CheckStakeWeightExceedsThreshold(
				big.NewInt(0).SetUint64(connectedValidators.ConnectedWeight),
				connectedValidators.ValidatorSet.TotalWeight,
				subnetWarp.WarpDefaultQuorumNumerator,
			) {
				return ErrNotEnoughConnectedStake
			}
		}
		return nil
	}
}

func calculateConnectedWeight(
	validatorSet []*warp.Validator,
	nodeValidatorIndexMap map[ids.NodeID]int,
	connectedNodes set.Set[ids.NodeID],
) uint64 {
	connectedBLSPubKeys := set.NewSet[string](len(validatorSet))
	connectedWeight := uint64(0)
	for node := range connectedNodes {
		vdr := validatorSet[nodeValidatorIndexMap[node]]
		blsPubKey := hex.EncodeToString(vdr.PublicKeyBytes)
		if connectedBLSPubKeys.Contains(blsPubKey) {
			continue
		}
		connectedWeight += vdr.Weight
		connectedBLSPubKeys.Add(blsPubKey)
	}
	return connectedWeight
}<|MERGE_RESOLUTION|>--- conflicted
+++ resolved
@@ -47,12 +47,8 @@
 )
 
 var (
-<<<<<<< HEAD
-	errNotEnoughConnectedStake = errors.New("failed to connect to a threshold of stake")
+	ErrNotEnoughConnectedStake = errors.New("failed to connect to a threshold of stake")
 	errTrackingTooManySubnets  = errors.New(fmt.Sprintf("cannot track more than %d subnets", maxTrackedSubnets))
-=======
-	ErrNotEnoughConnectedStake = errors.New("failed to connect to a threshold of stake")
->>>>>>> 8581b5ad
 )
 
 type AppRequestNetwork interface {
