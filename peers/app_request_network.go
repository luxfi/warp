--- conflicted
+++ resolved
@@ -163,13 +163,8 @@
 	// re-adding connections to already tracked peers.
 
 	startInfoAPICall := time.Now()
-<<<<<<< HEAD
-	// Get the list of peers
+	// Get the list of publicly discoverable peers
 	peers, err := n.infoAPI.Peers(context.Background(), nil)
-=======
-	// Get the list of publicly discoverable peers
-	peers, err := n.infoAPI.Peers(context.Background())
->>>>>>> 7664e131
 	n.setInfoAPICallLatencyMS(float64(time.Since(startInfoAPICall).Milliseconds()))
 	if err != nil {
 		n.logger.Error(
