// Copyright (C) 2023, Ava Labs, Inc. All rights reserved.
// See the file LICENSE for licensing terms.

//go:generate mockgen -source=$GOFILE -destination=./mocks/mock_app_request_network.go -package=mocks

package peers

import (
	"context"
	"encoding/hex"
	"fmt"
	"os"
	"sync"
	"time"

	"github.com/ava-labs/avalanchego/api/info"
	"github.com/ava-labs/avalanchego/ids"
	"github.com/ava-labs/avalanchego/message"
	"github.com/ava-labs/avalanchego/network"
	avagoCommon "github.com/ava-labs/avalanchego/snow/engine/common"
	snowVdrs "github.com/ava-labs/avalanchego/snow/validators"
	vdrs "github.com/ava-labs/avalanchego/snow/validators"
	"github.com/ava-labs/avalanchego/subnets"
	"github.com/ava-labs/avalanchego/utils/constants"
	"github.com/ava-labs/avalanchego/utils/logging"
	"github.com/ava-labs/avalanchego/utils/sampler"
	"github.com/ava-labs/avalanchego/utils/set"
	"github.com/ava-labs/avalanchego/vms/platformvm"
	"github.com/ava-labs/avalanchego/vms/platformvm/warp"
	"github.com/ava-labs/icm-services/peers/utils"
	"github.com/ava-labs/icm-services/peers/validators"
	"github.com/prometheus/client_golang/prometheus"
	"go.uber.org/zap"
)

const (
	InboundMessageChannelSize = 1000
	DefaultAppRequestTimeout  = time.Second * 2
	ValidatorRefreshPeriod    = time.Second * 5
	NumBootstrapNodes         = 5
)

type AppRequestNetwork interface {
	ConnectToCanonicalValidators(subnetID ids.ID) (
		*ConnectedCanonicalValidators,
		error,
	)
	GetSubnetID(blockchainID ids.ID) (ids.ID, error)
	RegisterAppRequest(requestID ids.RequestID)
	RegisterRequestID(
		requestID uint32,
		numExpectedResponse int,
	) chan message.InboundMessage
	Send(
		msg message.OutboundMessage,
		nodeIDs set.Set[ids.NodeID],
		subnetID ids.ID,
		allower subnets.Allower,
	) set.Set[ids.NodeID]
	Shutdown()
	TrackSubnet(subnetID ids.ID)
}

type appRequestNetwork struct {
	network         network.Network
	handler         *RelayerExternalHandler
	infoAPI         *InfoAPI
	logger          logging.Logger
	lock            *sync.RWMutex
	validatorClient *validators.CanonicalValidatorClient
	metrics         *AppRequestNetworkMetrics

	trackedSubnets set.Set[ids.ID]
	manager        vdrs.Manager
}

// NewNetwork creates a P2P network client for interacting with validators
func NewNetwork(
	logLevel logging.Level,
	registerer prometheus.Registerer,
	trackedSubnets set.Set[ids.ID],
	manuallyTrackedPeers []info.Peer,
	cfg Config,
) (AppRequestNetwork, error) {
	logger := logging.NewLogger(
		"p2p-network",
		logging.NewWrappedCore(
			logLevel,
			os.Stdout,
			logging.JSON.ConsoleEncoder(),
		),
	)

	metrics, err := newAppRequestNetworkMetrics(registerer)
	if err != nil {
		logger.Error("Failed to create app request network metrics", zap.Error(err))
		return nil, err
	}

	// Create the handler for handling inbound app responses
	handler, err := NewRelayerExternalHandler(logger, metrics)
	if err != nil {
		logger.Error(
			"Failed to create p2p network handler",
			zap.Error(err),
		)
		return nil, err
	}

	infoAPI, err := NewInfoAPI(cfg.GetInfoAPI())
	if err != nil {
		logger.Error(
			"Failed to create info API",
			zap.Error(err),
		)
		return nil, err
	}
	networkID, err := infoAPI.GetNetworkID(context.Background())
	if err != nil {
		logger.Error(
			"Failed to get network ID",
			zap.Error(err),
		)
		return nil, err
	}

	validatorClient := validators.NewCanonicalValidatorClient(logger, cfg.GetPChainAPI())
	manager := snowVdrs.NewManager()

<<<<<<< HEAD
	testNetworkRegisterer := prometheus.NewRegistry()

	testNetworkConfig, err := network.NewTestNetworkConfig(testNetworkRegisterer, networkID, manager, trackedSubnets)
=======
	networkMetrics := prometheus.NewRegistry()
	testNetworkConfig, err := network.NewTestNetworkConfig(
		networkMetrics,
		networkID,
		manager,
		trackedSubnets,
	)
>>>>>>> bbccec3b
	if err != nil {
		logger.Error(
			"Failed to create test network config",
			zap.Error(err),
		)
		return nil, err
	}
<<<<<<< HEAD
	testNetworkConfig.AllowPrivateIPs = cfg.GetAllowPrivateIPs()

	testNetwork, err := network.NewTestNetwork(logger, testNetworkRegisterer, testNetworkConfig, handler)
=======
	testNetwork, err := network.NewTestNetwork(logger, networkMetrics, testNetworkConfig, handler)
>>>>>>> bbccec3b
	if err != nil {
		logger.Error(
			"Failed to create test network",
			zap.Error(err),
		)
		return nil, err
	}

	for _, peer := range manuallyTrackedPeers {
		logger.Info(
			"Manually Tracking peer (startup)",
			zap.Stringer("ID", peer.ID),
			zap.Stringer("IP", peer.PublicIP),
		)
		testNetwork.ManuallyTrack(peer.ID, peer.PublicIP)
	}

	// Connect to a sample of the primary network validators, with connection
	// info pulled from the info API
	peers, err := infoAPI.Peers(context.Background(), nil)
	if err != nil {
		logger.Error(
			"Failed to get peers",
			zap.Error(err),
		)
		return nil, err
	}
	peersMap := make(map[ids.NodeID]info.Peer)
	for _, peer := range peers {
		peersMap[peer.ID] = peer
	}

	pClient := platformvm.NewClient(cfg.GetPChainAPI().BaseURL)
	options := utils.InitializeOptions(cfg.GetPChainAPI())
	vdrs, err := pClient.GetCurrentValidators(context.Background(), constants.PrimaryNetworkID, nil, options...)
	if err != nil {
		logger.Error("Failed to get current validators", zap.Error(err))
		return nil, err
	}

	// Sample until we've connected to the target number of bootstrap nodes
	s := sampler.NewUniform()
	s.Initialize(uint64(len(vdrs)))
	numConnected := 0
	for numConnected < NumBootstrapNodes {
		i, ok := s.Next()
		if !ok {
			// If we've sampled all the nodes and still haven't connected to the target number of bootstrap nodes,
			// then warn and stop sampling by either returning an error or breaking
			logger.Warn(
				"Failed to connect to enough bootstrap nodes",
				zap.Int("targetBootstrapNodes", NumBootstrapNodes),
				zap.Int("numAvailablePeers", len(peers)),
				zap.Int("connectedBootstrapNodes", numConnected),
			)
			if numConnected == 0 {
				return nil, fmt.Errorf("failed to connect to any bootstrap nodes")
			}
			break
		}
		if peer, ok := peersMap[vdrs[i].NodeID]; ok {
			logger.Info(
				"Manually tracking bootstrap node",
				zap.Stringer("ID", peer.ID),
				zap.Stringer("IP", peer.PublicIP),
			)
			testNetwork.ManuallyTrack(peer.ID, peer.PublicIP)
			numConnected++
		}
	}

	go logger.RecoverAndPanic(func() {
		testNetwork.Dispatch()
	})

	arNetwork := &appRequestNetwork{
		network:         testNetwork,
		handler:         handler,
		infoAPI:         infoAPI,
		logger:          logger,
		lock:            new(sync.RWMutex),
		validatorClient: validatorClient,
		metrics:         metrics,
		trackedSubnets:  trackedSubnets,
		manager:         manager,
	}

	arNetwork.startUpdateValidators()

	return arNetwork, nil
}

// Helper to scope read lock acquisition
func (n *appRequestNetwork) containsSubnet(subnetID ids.ID) bool {
	n.lock.RLock()
	defer n.lock.RUnlock()
	return n.trackedSubnets.Contains(subnetID)
}

func (n *appRequestNetwork) TrackSubnet(subnetID ids.ID) {
	if n.containsSubnet(subnetID) {
		return
	}

	n.logger.Debug("Tracking subnet", zap.Stringer("subnetID", subnetID))
	n.trackedSubnets.Add(subnetID)
	n.updateValidatorSet(context.Background(), subnetID)
}

func (n *appRequestNetwork) startUpdateValidators() {
	go func() {
		// Fetch validators immediately when called, and refresh every ValidatorRefreshPeriod
		ticker := time.NewTicker(ValidatorRefreshPeriod)
		for ; true; <-ticker.C {
			n.updateValidatorSet(context.Background(), constants.PrimaryNetworkID)
			for _, subnet := range n.trackedSubnets.List() {
				n.updateValidatorSet(context.Background(), subnet)
			}
		}
	}()
}

func (n *appRequestNetwork) updateValidatorSet(
	ctx context.Context,
	subnetID ids.ID,
) error {
	n.lock.Lock()
	defer n.lock.Unlock()

	n.logger.Debug("Fetching validators for subnet ID", zap.Stringer("subnetID", subnetID))

	// Fetch the subnet validators from the P-Chain
	validators, err := n.validatorClient.GetProposedValidators(ctx, subnetID)
	if err != nil {
		return err
	}

	validatorsMap := make(map[ids.NodeID]*vdrs.GetValidatorOutput)
	for _, vdr := range validators {
		validatorsMap[vdr.NodeID] = vdr
	}

	// Remove any elements from the manager that are not in the new validator set
	currentVdrs := n.manager.GetValidatorIDs(subnetID)
	for _, nodeID := range currentVdrs {
		if _, ok := validatorsMap[nodeID]; !ok {
			n.logger.Debug("Removing validator", zap.Stringer("nodeID", nodeID), zap.Stringer("subnetID", subnetID))
			weight := n.manager.GetWeight(subnetID, nodeID)
			if err := n.manager.RemoveWeight(subnetID, nodeID, weight); err != nil {
				return err
			}
		}
	}

	// Add any elements from the new validator set that are not in the manager
	for _, vdr := range validators {
		if _, ok := n.manager.GetValidator(subnetID, vdr.NodeID); !ok {
			n.logger.Debug("Adding validator", zap.Stringer("nodeID", vdr.NodeID), zap.Stringer("subnetID", subnetID))
			if err := n.manager.AddStaker(
				subnetID,
				vdr.NodeID,
				vdr.PublicKey,
				ids.Empty,
				vdr.Weight,
			); err != nil {
				return err
			}
		}
	}
	return nil
}

func (n *appRequestNetwork) Shutdown() {
	n.network.StartClose()
}

// Helper struct to hold connected validator information
// Warp Validators sharing the same BLS key may consist of multiple nodes,
// so we need to track the node ID to validator index mapping
type ConnectedCanonicalValidators struct {
	ConnectedWeight       uint64
	TotalValidatorWeight  uint64
	ValidatorSet          []*warp.Validator
	NodeValidatorIndexMap map[ids.NodeID]int
}

// Returns the Warp Validator and its index in the canonical Validator ordering for a given nodeID
func (c *ConnectedCanonicalValidators) GetValidator(nodeID ids.NodeID) (*warp.Validator, int) {
	return c.ValidatorSet[c.NodeValidatorIndexMap[nodeID]], c.NodeValidatorIndexMap[nodeID]
}

// ConnectToCanonicalValidators connects to the canonical validators of the given subnet and returns the connected
// validator information
func (n *appRequestNetwork) ConnectToCanonicalValidators(subnetID ids.ID) (*ConnectedCanonicalValidators, error) {
	// Track the subnet
	n.TrackSubnet(subnetID)

	// Get the subnet's current canonical validator set
	startPChainAPICall := time.Now()
	validatorSet, totalValidatorWeight, err := n.validatorClient.GetCurrentCanonicalValidatorSet(subnetID)
	n.setPChainAPICallLatencyMS(float64(time.Since(startPChainAPICall).Milliseconds()))
	if err != nil {
		return nil, err
	}

	// We make queries to node IDs, not unique validators as represented by a BLS pubkey, so we need this map to track
	// responses from nodes and populate the signatureMap with the corresponding validator signature
	// This maps node IDs to the index in the canonical validator set
	nodeValidatorIndexMap := make(map[ids.NodeID]int)
	nodeIDs := set.NewSet[ids.NodeID](len(nodeValidatorIndexMap))
	for i, vdr := range validatorSet {
		for _, node := range vdr.NodeIDs {
			nodeValidatorIndexMap[node] = i
			nodeIDs.Add(node)
		}
	}

	// Calculate the total weight of connected validators.
	connectedWeight := calculateConnectedWeight(validatorSet, nodeValidatorIndexMap, nodeIDs)

	return &ConnectedCanonicalValidators{
		ConnectedWeight:       connectedWeight,
		TotalValidatorWeight:  totalValidatorWeight,
		ValidatorSet:          validatorSet,
		NodeValidatorIndexMap: nodeValidatorIndexMap,
	}, nil
}

func (n *appRequestNetwork) Send(
	msg message.OutboundMessage,
	nodeIDs set.Set[ids.NodeID],
	subnetID ids.ID,
	allower subnets.Allower,
) set.Set[ids.NodeID] {
	return n.network.Send(msg, avagoCommon.SendConfig{NodeIDs: nodeIDs}, subnetID, allower)
}

func (n *appRequestNetwork) RegisterAppRequest(requestID ids.RequestID) {
	n.handler.RegisterAppRequest(requestID)
}
func (n *appRequestNetwork) RegisterRequestID(requestID uint32, numExpectedResponse int) chan message.InboundMessage {
	return n.handler.RegisterRequestID(requestID, numExpectedResponse)
}
func (n *appRequestNetwork) GetSubnetID(blockchainID ids.ID) (ids.ID, error) {
	return n.validatorClient.GetSubnetID(context.Background(), blockchainID)
}

//
// Metrics
//

func (n *appRequestNetwork) setPChainAPICallLatencyMS(latency float64) {
	n.metrics.pChainAPICallLatencyMS.Observe(latency)
}

// Non-receiver util functions

func calculateConnectedWeight(
	validatorSet []*warp.Validator,
	nodeValidatorIndexMap map[ids.NodeID]int,
	connectedNodes set.Set[ids.NodeID],
) uint64 {
	connectedBLSPubKeys := set.NewSet[string](len(validatorSet))
	connectedWeight := uint64(0)
	for node := range connectedNodes {
		vdr := validatorSet[nodeValidatorIndexMap[node]]
		blsPubKey := hex.EncodeToString(vdr.PublicKeyBytes)
		if connectedBLSPubKeys.Contains(blsPubKey) {
			continue
		}
		connectedWeight += vdr.Weight
		connectedBLSPubKeys.Add(blsPubKey)
	}
	return connectedWeight
}<|MERGE_RESOLUTION|>--- conflicted
+++ resolved
@@ -127,11 +127,6 @@
 	validatorClient := validators.NewCanonicalValidatorClient(logger, cfg.GetPChainAPI())
 	manager := snowVdrs.NewManager()
 
-<<<<<<< HEAD
-	testNetworkRegisterer := prometheus.NewRegistry()
-
-	testNetworkConfig, err := network.NewTestNetworkConfig(testNetworkRegisterer, networkID, manager, trackedSubnets)
-=======
 	networkMetrics := prometheus.NewRegistry()
 	testNetworkConfig, err := network.NewTestNetworkConfig(
 		networkMetrics,
@@ -139,7 +134,6 @@
 		manager,
 		trackedSubnets,
 	)
->>>>>>> bbccec3b
 	if err != nil {
 		logger.Error(
 			"Failed to create test network config",
@@ -147,13 +141,9 @@
 		)
 		return nil, err
 	}
-<<<<<<< HEAD
 	testNetworkConfig.AllowPrivateIPs = cfg.GetAllowPrivateIPs()
 
-	testNetwork, err := network.NewTestNetwork(logger, testNetworkRegisterer, testNetworkConfig, handler)
-=======
 	testNetwork, err := network.NewTestNetwork(logger, networkMetrics, testNetworkConfig, handler)
->>>>>>> bbccec3b
 	if err != nil {
 		logger.Error(
 			"Failed to create test network",
